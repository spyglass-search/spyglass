--- conflicted
+++ resolved
@@ -55,14 +55,8 @@
     - name: setup arch target - macos
       if: ${{startsWith(matrix.platform, 'macos')}}
       run: |
-<<<<<<< HEAD
-#        echo "target_arch=universal-apple-darwin" >> $GITHUB_ENV
-        echo "target_arch=x86_64-apple-darwin" >> $GITHUB_ENV
-        echo "target_ext=" >>$GITHUB_ENV
-=======
         echo "target_arch=x86_64-apple-darwin" >> $GITHUB_ENV
         echo "target_ext=" >> $GITHUB_ENV
->>>>>>> e5838353
     - name: Setup arch target (windows only)
       if: ${{startsWith(matrix.platform, 'windows')}}
       run: |
@@ -70,35 +64,12 @@
         echo "target_ext=.exe" >> $env:GITHUB_ENV
     # Build stuff
     - name: build sidecar (windows/linux)
-<<<<<<< HEAD
-      # if: matrix.platform != 'macos-latest'
-=======
->>>>>>> e5838353
       run: |
         cargo build -p spyglass --verbose --release
         mkdir -p crates/tauri/binaries
         cp target/release/spyglass${{ env.target_ext }} crates/tauri/binaries/spyglass-server-${{ env.target_arch }}${{ env.target_ext }}
-<<<<<<< HEAD
-    # - name: build sidecar (macOS)
-    #   if: matrix.platform == 'macos-latest'
-    #   run: |
-    #     mkdir -p crates/tauri/binaries
-    #     cargo build -p spyglass --verbose --release --target aarch64-apple-darwin
-    #     cp target/aarch64-apple-darwin/release/spyglass crates/tauri/binaries/spyglass-server-aarch64-apple-darwin
-
-    #     cargo build -p spyglass --verbose --release --target x86_64-apple-darwin
-    #     cp target/x86_64-apple-darwin/release/spyglass crates/tauri/binaries/spyglass-server-x86_64-apple-darwin
-
-    #     lipo -create -output crates/tauri/binaries/spyglass-server-universal-apple-darwin \
-    #       target/aarch64-apple-darwin/release/spyglass \
-    #       target/x86_64-apple-darwin/release/spyglass
     - name: build default plugins
       run: make build-plugins-release
-    # - uses: a5huynh/tauri-action@0c7439848bb2b3fbfad0226452f43449288a7d89
-=======
-    - name: build default plugins
-      run: make build-plugins-release
->>>>>>> e5838353
     - uses: tauri-apps/tauri-action@v0
       env:
         GITHUB_TOKEN: ${{ secrets.GITHUB_TOKEN }}
@@ -118,9 +89,4 @@
         releaseName: "Spyglass v20__VERSION__"
         releaseBody: "See the assets to download this version and install."
         releaseDraft: true
-<<<<<<< HEAD
-        prerelease: false
-        # args: --target ${{ env.target_arch }}
-=======
-        prerelease: false
->>>>>>> e5838353
+        prerelease: false