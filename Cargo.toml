[workspace]
members = [
    "crates/client",
    "crates/entities",
    "crates/migrations",
    "crates/shared",
    "crates/spyglass",
    "crates/tauri",
    "crates/ui-components",

    "apps/web",

    # Public published crates
    "crates/spyglass-plugin",
    "crates/spyglass-lens",
    "crates/spyglass-rpc",
<<<<<<< HEAD
    # Experimental
    "crates/spyglass-clippy",
=======
    "crates/spyglass-searcher"
>>>>>>> edfb84da
]

[profile.release]
codegen-units = 1
lto = true
incremental = false
opt-level = "s"

[profile.sentry]
inherits = "dev"
debug = true

# NOTE: Fixes an issue running ggml in debug mode on windows
[profile.dev.package.ggml-raw]
opt-level = 3

[profile.dev.package.llama-rs]
opt-level = 3<|MERGE_RESOLUTION|>--- conflicted
+++ resolved
@@ -1,40 +1,36 @@
-[workspace]
-members = [
-    "crates/client",
-    "crates/entities",
-    "crates/migrations",
-    "crates/shared",
-    "crates/spyglass",
-    "crates/tauri",
-    "crates/ui-components",
-
-    "apps/web",
-
-    # Public published crates
-    "crates/spyglass-plugin",
-    "crates/spyglass-lens",
-    "crates/spyglass-rpc",
-<<<<<<< HEAD
-    # Experimental
-    "crates/spyglass-clippy",
-=======
-    "crates/spyglass-searcher"
->>>>>>> edfb84da
-]
-
-[profile.release]
-codegen-units = 1
-lto = true
-incremental = false
-opt-level = "s"
-
-[profile.sentry]
-inherits = "dev"
-debug = true
-
-# NOTE: Fixes an issue running ggml in debug mode on windows
-[profile.dev.package.ggml-raw]
-opt-level = 3
-
-[profile.dev.package.llama-rs]
+[workspace]
+members = [
+    "crates/client",
+    "crates/entities",
+    "crates/migrations",
+    "crates/shared",
+    "crates/spyglass",
+    "crates/tauri",
+    "crates/ui-components",
+
+    "apps/web",
+
+    # Public published crates
+    "crates/spyglass-plugin",
+    "crates/spyglass-lens",
+    "crates/spyglass-rpc",
+    # Experimental
+    "crates/spyglass-clippy",
+]
+
+[profile.release]
+codegen-units = 1
+lto = true
+incremental = false
+opt-level = "s"
+
+[profile.sentry]
+inherits = "dev"
+debug = true
+
+# NOTE: Fixes an issue running ggml in debug mode on windows
+[profile.dev.package.ggml-raw]
+opt-level = 3
+
+[profile.dev.package.llama-rs]
 opt-level = 3