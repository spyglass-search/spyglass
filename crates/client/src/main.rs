use gloo::events::EventListener;
use js_sys::Date;
use wasm_bindgen::{prelude::*, JsCast};
use wasm_bindgen_futures::spawn_local;
<<<<<<< HEAD
use web_sys::{window, Element, HtmlElement, HtmlInputElement, VisibilityState};
=======
use web_sys::{window, Element, HtmlElement, HtmlInputElement};
>>>>>>> 47794367
use yew::prelude::*;

mod components;
mod constants;
mod events;
use components::{search_result_component, selected_lens_list, ResultListData};
use shared::response;

#[wasm_bindgen(module = "/public/glue.js")]
extern "C" {
    #[wasm_bindgen(js_name = "searchDocs", catch)]
    pub async fn search_docs(lenses: JsValue, query: String) -> Result<JsValue, JsValue>;

    #[wasm_bindgen(js_name = "searchLenses", catch)]
    pub async fn search_lenses(query: String) -> Result<JsValue, JsValue>;

    #[wasm_bindgen(js_name = "onClearSearch")]
    pub async fn on_clear_search(callback: &Closure<dyn Fn()>);

    #[wasm_bindgen(js_name = "onFocus")]
    pub async fn on_focus(callback: &Closure<dyn Fn()>);

    #[wasm_bindgen(js_name = "openResult", catch)]
    pub async fn open(url: String) -> Result<(), JsValue>;

    #[wasm_bindgen(js_name = "escape", catch)]
    pub async fn escape() -> Result<(), JsValue>;

    #[wasm_bindgen(js_name = "resizeWindow", catch)]
    pub async fn resize_window(height: f64) -> Result<(), JsValue>;
}

fn main() {
    wasm_logger::init(wasm_logger::Config::default());
    yew::start_app::<App>();
}

#[function_component(App)]
pub fn app() -> Html {
    // Lens related data + results
    let lens = use_state_eq(Vec::new);
    // Current query string
    let query = use_state_eq(|| "".to_string());
    let query_debounce = use_state_eq(Date::now);
    // Search results + selected index
    let search_results = use_state_eq(Vec::new);
    let selected_idx = use_state_eq(|| 0);
    let node_ref = use_state_eq(NodeRef::default);

    // Handle key events
    {
        let selected_idx = selected_idx.clone();
        let search_results = search_results.clone();
        let lens = lens.clone();
        let query = query.clone();
        let node_ref = node_ref.clone();

        use_effect(move || {
            // Attach a keydown event listener to the document.
            let document = gloo::utils::document();
            let listener = EventListener::new(&document, "keydown", move |event| {
                events::handle_global_key_down(
                    event,
                    node_ref.clone(),
                    lens.clone(),
                    query.clone(),
                    search_results.clone(),
                    selected_idx.clone(),
                )
            });
            || drop(listener)
        });

        use_effect(move || {
            // Attach a keydown event listener to the document.
            let document = gloo::utils::document();
            let listener = EventListener::new(&document.clone(), "visibilitychange", move |_| {
                if document.visibility_state() == VisibilityState::Visible {
                    match document.get_element_by_id("searchbox") {
                        Some(el) => {
                            let el: HtmlElement = el.unchecked_into();
                            let _ = el.focus();
                        },
                        _ => {}
                    }
                }
            });
            || drop(listener)
        });
    }

    // Handle changes to the query string
    {
        let lens = lens.clone();
        let search_results = search_results.clone();
        let selected_idx = selected_idx.clone();
        let node_ref = node_ref.clone();
        use_effect_with_deps(
            move |query| {
                events::handle_query_change(
                    query,
                    query_debounce,
                    node_ref,
                    lens,
                    search_results,
                    selected_idx,
                );
                || ()
            },
            (*query).clone(),
        );
    }

    // Handle callbacks to Tauri
    // TODO: Is this the best way to handle calls from Tauri?
    {
        let lens = lens.clone();
        let query = query.clone();
        let results = search_results.clone();
        let selected_idx = selected_idx.clone();
        // Reset query string, results list, etc when we receive a "clear_search"
        // event from tauri
        spawn_local(async move {
            let cb = Closure::wrap(Box::new(move || {
                query.set("".to_string());
                results.set(Vec::new());
                selected_idx.set(0);
                lens.set(Vec::new());
            }) as Box<dyn Fn()>);

            on_clear_search(&cb).await;
            cb.forget();
        });

        // Focus on the search box when we receive an "focus_window" event from
        // tauri
        spawn_local(async move {
            let cb = Closure::wrap(Box::new(move || {
                let document = gloo::utils::document();
                if let Some(el) = document.get_element_by_id("searchbox") {
                    let el: HtmlElement = el.unchecked_into();
                    let _ = el.focus();
                }
            }) as Box<dyn Fn()>);
            on_focus(&cb).await;
            cb.forget();
        });
    }

    let results = search_results
        .iter()
        .enumerate()
        .map(|(idx, res)| search_result_component(res, idx == *selected_idx))
        .collect::<Html>();

    let onkeyup = {
        let query = query.clone();
        Callback::from(move |e: KeyboardEvent| {
            let key = e.key();
            match key.as_str() {
                "ArrowUp" => e.prevent_default(),
                "ArrowDown" => e.prevent_default(),
                _ => {
                    let input: HtmlInputElement = e.target_unchecked_into();
                    query.set(input.value());
                }
            }
        })
    };

    let onkeydown = {
        let search_results = search_results.clone();
        Callback::from(move |e: KeyboardEvent| {
            // No need to prevent default behavior if there are no search results.
            if search_results.is_empty() {
                return;
            }

            let key = e.key();
            match key.as_str() {
                "ArrowUp" => e.prevent_default(),
                "ArrowDown" => e.prevent_default(),
                _ => return,
            }
        })
    };

    let onkeydown = {
        Callback::from(move |e: KeyboardEvent| {
            let key = e.key();
            match key.as_str() {
                // Prevent cursor from moving around
                "ArrowUp" => e.prevent_default(),
                "ArrowDown" => e.prevent_default(),
                // Prevent search box from losing focus
                "Tab" => e.prevent_default(),
                _ => (),
            }
        })
    };

    html! {
        <div ref={(*node_ref).clone()}>
            <div class="query-container">
                {selected_lens_list(&lens)}
                <input
                    id={"searchbox"}
                    type={"text"}
                    class={"search-box"}
                    placeholder={"Search"}
                    value={(*query).clone()}
                    {onkeyup}
                    {onkeydown}
                    spellcheck={"false"}
                    tabindex={"-1"}
                />
            </div>
            <div class={"search-results-list"}>
                { results }
            </div>
        </div>
    }
}

fn clear_results(handle: UseStateHandle<Vec<ResultListData>>, node: Element) {
    handle.set(Vec::new());
    spawn_local(async move {
        resize_window(node.client_height() as f64).await.unwrap();
    });
}

fn show_lens_results(
    handle: UseStateHandle<Vec<ResultListData>>,
    node: Element,
    selected_idx: UseStateHandle<usize>,
    query: String,
) {
    let query = query.strip_prefix('/').unwrap().to_string();
    spawn_local(async move {
        match search_lenses(query).await {
            Ok(results) => {
                let results: Vec<response::LensResult> = results.into_serde().unwrap();
                let results = results
                    .iter()
                    .map(|x| x.into())
                    .collect::<Vec<ResultListData>>();

                let max_idx = results.len().max(1) - 1;
                if max_idx < *selected_idx {
                    selected_idx.set(max_idx);
                }

                handle.set(results);
                spawn_local(async move {
                    resize_window(node.client_height() as f64).await.unwrap();
                });
            }
            Err(e) => {
                let window = window().unwrap();
                window
                    .alert_with_message(&format!("Error: {:?}", e))
                    .unwrap();
                clear_results(handle, node);
            }
        }
    })
}

fn show_doc_results(
    handle: UseStateHandle<Vec<ResultListData>>,
    lenses: &[String],
    node: Element,
    selected_idx: UseStateHandle<usize>,
    query: String,
) {
    let lenses = lenses.to_owned();
    spawn_local(async move {
        match search_docs(JsValue::from_serde(&lenses).unwrap(), query).await {
            Ok(results) => {
                let results: Vec<response::SearchResult> = results.into_serde().unwrap();
                let results = results
                    .iter()
                    .map(|x| x.into())
                    .collect::<Vec<ResultListData>>();

                let max_idx = results.len().max(1) - 1;
                if max_idx < *selected_idx {
                    selected_idx.set(max_idx);
                }

                handle.set(results);
                spawn_local(async move {
                    resize_window(node.client_height() as f64).await.unwrap();
                });
            }
            Err(e) => {
                let window = window().unwrap();
                window
                    .alert_with_message(&format!("Error: {:?}", e))
                    .unwrap();
                clear_results(handle, node);
            }
        }
    })
}<|MERGE_RESOLUTION|>--- conflicted
+++ resolved
@@ -2,11 +2,7 @@
 use js_sys::Date;
 use wasm_bindgen::{prelude::*, JsCast};
 use wasm_bindgen_futures::spawn_local;
-<<<<<<< HEAD
-use web_sys::{window, Element, HtmlElement, HtmlInputElement, VisibilityState};
-=======
 use web_sys::{window, Element, HtmlElement, HtmlInputElement};
->>>>>>> 47794367
 use yew::prelude::*;
 
 mod components;
@@ -76,23 +72,6 @@
                     search_results.clone(),
                     selected_idx.clone(),
                 )
-            });
-            || drop(listener)
-        });
-
-        use_effect(move || {
-            // Attach a keydown event listener to the document.
-            let document = gloo::utils::document();
-            let listener = EventListener::new(&document.clone(), "visibilitychange", move |_| {
-                if document.visibility_state() == VisibilityState::Visible {
-                    match document.get_element_by_id("searchbox") {
-                        Some(el) => {
-                            let el: HtmlElement = el.unchecked_into();
-                            let _ = el.focus();
-                        },
-                        _ => {}
-                    }
-                }
             });
             || drop(listener)
         });
@@ -165,32 +144,8 @@
     let onkeyup = {
         let query = query.clone();
         Callback::from(move |e: KeyboardEvent| {
-            let key = e.key();
-            match key.as_str() {
-                "ArrowUp" => e.prevent_default(),
-                "ArrowDown" => e.prevent_default(),
-                _ => {
-                    let input: HtmlInputElement = e.target_unchecked_into();
-                    query.set(input.value());
-                }
-            }
-        })
-    };
-
-    let onkeydown = {
-        let search_results = search_results.clone();
-        Callback::from(move |e: KeyboardEvent| {
-            // No need to prevent default behavior if there are no search results.
-            if search_results.is_empty() {
-                return;
-            }
-
-            let key = e.key();
-            match key.as_str() {
-                "ArrowUp" => e.prevent_default(),
-                "ArrowDown" => e.prevent_default(),
-                _ => return,
-            }
+            let input: HtmlInputElement = e.target_unchecked_into();
+            query.set(input.value());
         })
     };
 
