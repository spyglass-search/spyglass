--- conflicted
+++ resolved
@@ -184,22 +184,12 @@
         .map(|x| (x.id, x.doc_id.to_string()))
         .collect::<Vec<(i64, String)>>();
 
-<<<<<<< HEAD
-    let id_list = removed.iter().map(|(id, _)| *id).collect::<Vec<i64>>();
-
-    log::error!("deleting document tags: {:?}", id_list);
-    document_tag::Entity::delete_many()
-        .filter(document_tag::Column::IndexedDocumentId.is_in(id_list))
-        .exec(db)
-        .await?;
-=======
     if !removed.is_empty() {
         let ids = removed.iter().map(|(id, _)| *id).collect::<Vec<i64>>();
         let _ = document_tag::Entity::delete_many()
             .filter(document_tag::Column::IndexedDocumentId.is_in(ids))
             .exec(db)
             .await?;
->>>>>>> 098ed31a
 
         let _ = Entity::delete_many()
             .filter(Column::Url.like(rule))
