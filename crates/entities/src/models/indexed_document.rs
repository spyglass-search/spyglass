use std::collections::HashSet;

use crate::models::{document_tag, tag};
use sea_orm::entity::prelude::*;
use sea_orm::sea_query::OnConflict;
use sea_orm::{
    ConnectionTrait, DatabaseBackend, FromQueryResult, InsertResult, QuerySelect, Set, Statement,
};

use super::tag::{get_or_create, TagPair};

#[derive(Clone, Debug, PartialEq, DeriveEntityModel, Eq)]
#[sea_orm(table_name = "indexed_document")]
pub struct Model {
    #[sea_orm(primary_key)]
    pub id: i64,
    /// Domain for this document, used to implement per domain crawl limits.
    pub domain: String,
    /// URL that was indexed.
    #[sea_orm(unique)]
    pub url: String,
    /// URL used to open in a file/browser window.
    pub open_url: Option<String>,
    /// Reference to the document in the index
    pub doc_id: String,
    /// When this was indexed
    pub created_at: DateTimeUtc,
    /// When this was last updated
    pub updated_at: DateTimeUtc,
}

impl Related<super::tag::Entity> for Entity {
    // The final relation is IndexedDocument -> DocumentTag -> Tag
    fn to() -> RelationDef {
        super::document_tag::Relation::Tag.def()
    }

    fn via() -> Option<RelationDef> {
        Some(super::document_tag::Relation::IndexedDocument.def().rev())
    }
}

#[derive(Copy, Clone, Debug, EnumIter)]
pub enum Relation {
    Tag,
}

impl RelationTrait for Relation {
    fn def(&self) -> RelationDef {
        match self {
            Self::Tag => Entity::has_many(tag::Entity).into(),
        }
    }
}

impl ActiveModelBehavior for ActiveModel {
    fn new() -> Self {
        Self {
            created_at: Set(chrono::Utc::now()),
            updated_at: Set(chrono::Utc::now()),
            ..ActiveModelTrait::default()
        }
    }

    // Triggered before insert / update
    fn before_save(mut self, insert: bool) -> Result<Self, DbErr> {
        if !insert {
            self.updated_at = Set(chrono::Utc::now());
        }

        Ok(self)
    }
}

impl ActiveModel {
    pub async fn insert_tags<C: ConnectionTrait>(
        &self,
        db: &C,
        tags: &[TagPair],
    ) -> Result<InsertResult<document_tag::ActiveModel>, DbErr> {
        let mut tag_models: Vec<tag::Model> = Vec::new();
        for (label, value) in tags.iter() {
            match get_or_create(db, label.to_owned(), value).await {
                Ok(tag) => tag_models.push(tag),
                Err(err) => log::error!("{}", err),
            }
        }

        // create connections for each tag
        let doc_tags = tag_models
            .iter()
            .map(|t| document_tag::ActiveModel {
                indexed_document_id: self.id.clone(),
                tag_id: Set(t.id),
                created_at: Set(chrono::Utc::now()),
                updated_at: Set(chrono::Utc::now()),
                ..Default::default()
            })
            .collect::<Vec<document_tag::ActiveModel>>();

        // Insert connections, ignoring duplicates
        document_tag::Entity::insert_many(doc_tags)
            .on_conflict(
                sea_orm::sea_query::OnConflict::columns(vec![
                    document_tag::Column::IndexedDocumentId,
                    document_tag::Column::TagId,
                ])
                .do_nothing()
                .to_owned(),
            )
            .exec(db)
            .await
    }
}

#[derive(Debug, FromQueryResult)]
pub struct CountByDomain {
    pub count: i64,
    pub domain: String,
}

pub async fn indexed_stats(
    db: &DatabaseConnection,
) -> anyhow::Result<Vec<CountByDomain>, sea_orm::DbErr> {
    let res = Entity::find()
        .column_as(Column::Id.count(), "count")
        .column(Column::Domain)
        .group_by(Column::Domain)
        .into_model::<CountByDomain>()
        .all(db)
        .await?;

    Ok(res)
}

pub async fn insert_many(
    db: &impl ConnectionTrait,
    docs: Vec<ActiveModel>,
) -> Result<InsertResult<ActiveModel>, DbErr> {
    Entity::insert_many(docs)
        .on_conflict(
            OnConflict::columns(vec![Column::Url])
                .do_nothing()
                .to_owned(),
        )
        .exec(db)
        .await
}

pub async fn insert_tags_by_id<C: ConnectionTrait>(
    db: &C,
    docs: &[Model],
    tags: &[i64],
) -> Result<InsertResult<document_tag::ActiveModel>, DbErr> {
    // Remove dupes before adding
    let tags: HashSet<i64> = HashSet::from_iter(tags.iter().cloned());
    // create connections for each tag
    let doc_tags = docs
        .iter()
        .flat_map(|model| {
            tags.iter().map(|t| document_tag::ActiveModel {
                indexed_document_id: Set(model.id),
                tag_id: Set(*t),
                created_at: Set(chrono::Utc::now()),
                updated_at: Set(chrono::Utc::now()),
                ..Default::default()
            })
        })
        .collect::<Vec<document_tag::ActiveModel>>();

    // Insert connections, ignoring duplicates
    document_tag::Entity::insert_many(doc_tags)
        .on_conflict(
            sea_orm::sea_query::OnConflict::columns(vec![
                document_tag::Column::IndexedDocumentId,
                document_tag::Column::TagId,
            ])
            .do_nothing()
            .to_owned(),
        )
        .exec(db)
        .await
}

<<<<<<< HEAD
/// Inserts an entry into the tag table for each document and
/// tag pair provided
pub async fn insert_tags_many<C: ConnectionTrait>(
    docs: &[Model],
    db: &C,
    tags: &[TagPair],
) -> Result<InsertResult<document_tag::ActiveModel>, DbErr> {
    let mut tag_ids: Vec<i64> = Vec::new();
    for (label, value) in tags.iter() {
        match get_or_create(db, label.to_owned(), value).await {
            Ok(tag) => tag_ids.push(tag.id),
            Err(err) => log::error!("{}", err),
        }
    }

    insert_tags_by_id(db, docs, &tag_ids).await
=======
pub async fn insert_tags_for_document<C: ConnectionTrait>(
    doc: &Model,
    db: &C,
    tags: &[u64],
) -> Result<InsertResult<document_tag::ActiveModel>, DbErr> {
    let doc_tags = tags
        .iter()
        .map(|tag_id| document_tag::ActiveModel {
            indexed_document_id: Set(doc.id),
            tag_id: Set(*tag_id as i64),
            created_at: Set(chrono::Utc::now()),
            updated_at: Set(chrono::Utc::now()),
            ..Default::default()
        })
        .collect::<Vec<document_tag::ActiveModel>>();

    // Insert connections, ignoring duplicates
    document_tag::Entity::insert_many(doc_tags)
        .on_conflict(
            sea_orm::sea_query::OnConflict::columns(vec![
                document_tag::Column::IndexedDocumentId,
                document_tag::Column::TagId,
            ])
            .do_nothing()
            .to_owned(),
        )
        .exec(db)
        .await
>>>>>>> bd5085c0
}

/// Remove documents from the indexed_document table that match `rule`. Rule is expected
/// to be a SQL like statement.
pub async fn remove_by_rule(db: &DatabaseConnection, rule: &str) -> anyhow::Result<Vec<String>> {
    let matching = Entity::find()
        .filter(Column::Url.like(rule))
        .all(db)
        .await?;

    let removed = matching
        .iter()
        .map(|x| (x.id, x.doc_id.to_string()))
        .collect::<Vec<(i64, String)>>();

    if !removed.is_empty() {
        let ids = removed.iter().map(|(id, _)| *id).collect::<Vec<i64>>();
        let _ = document_tag::Entity::delete_many()
            .filter(document_tag::Column::IndexedDocumentId.is_in(ids))
            .exec(db)
            .await?;

        let _ = Entity::delete_many()
            .filter(Column::Url.like(rule))
            .exec(db)
            .await?;

        log::info!("removed {} docs due to '{}'", removed.len(), rule);
    }

    Ok(removed
        .into_iter()
        .map(|(_id, doc_id)| doc_id)
        .collect::<Vec<String>>())
}

/// Helper method used to delete multiple documents by id. This method will first
/// delete all related tag references before deleting the documents
pub async fn delete_many_by_id(
    db: &DatabaseConnection,
    dbids: &[i64],
) -> Result<u64, sea_orm::DbErr> {
    // Delete all associated tags
    document_tag::Entity::delete_many()
        .filter(document_tag::Column::IndexedDocumentId.is_in(dbids.to_owned()))
        .exec(db)
        .await?;

    // Delete item
    let res = Entity::delete_many()
        .filter(Column::Id.is_in(dbids.to_owned()))
        .exec(db)
        .await?;

    Ok(res.rows_affected)
}

/// Helper method used to delete multiple documents by url. This method will first
/// delete all related tag references before deleting the documents
pub async fn delete_many_by_url(
    db: &DatabaseConnection,
    urls: Vec<String>,
) -> Result<u64, sea_orm::DbErr> {
    let entries = Entity::find()
        .filter(Column::Url.is_in(urls))
        .all(db)
        .await?;

    let id_list = entries.iter().map(|entry| entry.id).collect::<Vec<i64>>();

    delete_many_by_id(db, &id_list).await
}

#[derive(Debug, FromQueryResult)]
pub struct IndexedDocumentId {
    pub id: i64,
    pub doc_id: String,
}

pub async fn find_by_lens(
    db: DatabaseConnection,
    name: &str,
) -> Result<Vec<IndexedDocumentId>, sea_orm::DbErr> {
    IndexedDocumentId::find_by_statement(Statement::from_sql_and_values(
        DatabaseBackend::Sqlite,
        r#"
        SELECT
            indexed_document.id,
            indexed_document.doc_id
        FROM indexed_document
        LEFT JOIN document_tag on indexed_document.id = document_tag.indexed_document_id
        LEFT JOIN tags on tags.id = document_tag.tag_id
        WHERE tags.label = "lens" AND tags.value = $1"#,
        vec![name.into()],
    ))
    .all(&db)
    .await
}

#[cfg(test)]
mod test {
    use crate::models::{document_tag, tag};
    use crate::test::setup_test_db;
    use sea_orm::{ActiveModelTrait, DbErr, EntityTrait, ModelTrait, Set};

    #[tokio::test]
    async fn test_remove_by_rule() {
        let db = setup_test_db().await;

        let doc = super::ActiveModel {
            domain: Set("en.wikipedia.com".into()),
            url: Set("https://en.wikipedia.org/wiki/Rust_(programming_language)".into()),
            doc_id: Set("1".into()),
            ..Default::default()
        };
        doc.save(&db).await.unwrap();
        let doc = super::ActiveModel {
            domain: Set("en.wikipedia.com".into()),
            url: Set("https://en.wikipedia.com/wiki/Cheese?id=13314&action=edit".into()),
            doc_id: Set("1".into()),
            ..Default::default()
        };
        doc.save(&db).await.unwrap();

        let removed = super::remove_by_rule(&db, "https://en.wikipedia.com/%action=%")
            .await
            .unwrap();
        assert_eq!(removed.len(), 1);
    }

    #[tokio::test]
    async fn test_document_tag_support() -> Result<(), DbErr> {
        let db = setup_test_db().await;

        let doc = super::ActiveModel {
            domain: Set("en.wikipedia.com".into()),
            url: Set("https://en.wikipedia.org/wiki/Rust_(programming_language)".into()),
            doc_id: Set("1".into()),
            ..Default::default()
        };
        let doc = doc.save(&db).await.unwrap();

        // Insert related tags
        let tags = vec![
            (tag::TagType::Source, "web".to_owned()),
            // Should only add one of these.
            (tag::TagType::MimeType, "text/html".to_owned()),
            (tag::TagType::MimeType, "text/html".to_owned()),
        ];

        if let Err(res) = doc.insert_tags(&db, &tags).await {
            dbg!(res);
        }

        let res = document_tag::Entity::find().all(&db).await?;
        assert_eq!(res.len(), 2);

        let doc_res = super::Entity::find_by_id(doc.id.clone().unwrap())
            .one(&db)
            .await?
            .unwrap();

        let doc_tags = doc_res.find_related(tag::Entity).all(&db).await?;
        assert_eq!(doc_res.id, doc.id.unwrap());
        assert_eq!(doc_tags.len(), 2);
        Ok(())
    }
}<|MERGE_RESOLUTION|>--- conflicted
+++ resolved
@@ -147,7 +147,7 @@
         .await
 }
 
-pub async fn insert_tags_by_id<C: ConnectionTrait>(
+pub async fn insert_tags_for_docs<C: ConnectionTrait>(
     db: &C,
     docs: &[Model],
     tags: &[i64],
@@ -182,7 +182,6 @@
         .await
 }
 
-<<<<<<< HEAD
 /// Inserts an entry into the tag table for each document and
 /// tag pair provided
 pub async fn insert_tags_many<C: ConnectionTrait>(
@@ -198,37 +197,7 @@
         }
     }
 
-    insert_tags_by_id(db, docs, &tag_ids).await
-=======
-pub async fn insert_tags_for_document<C: ConnectionTrait>(
-    doc: &Model,
-    db: &C,
-    tags: &[u64],
-) -> Result<InsertResult<document_tag::ActiveModel>, DbErr> {
-    let doc_tags = tags
-        .iter()
-        .map(|tag_id| document_tag::ActiveModel {
-            indexed_document_id: Set(doc.id),
-            tag_id: Set(*tag_id as i64),
-            created_at: Set(chrono::Utc::now()),
-            updated_at: Set(chrono::Utc::now()),
-            ..Default::default()
-        })
-        .collect::<Vec<document_tag::ActiveModel>>();
-
-    // Insert connections, ignoring duplicates
-    document_tag::Entity::insert_many(doc_tags)
-        .on_conflict(
-            sea_orm::sea_query::OnConflict::columns(vec![
-                document_tag::Column::IndexedDocumentId,
-                document_tag::Column::TagId,
-            ])
-            .do_nothing()
-            .to_owned(),
-        )
-        .exec(db)
-        .await
->>>>>>> bd5085c0
+    insert_tags_for_docs(db, docs, &tag_ids).await
 }
 
 /// Remove documents from the indexed_document table that match `rule`. Rule is expected
