--- conflicted
+++ resolved
@@ -1,377 +1,375 @@
-use sea_orm::{entity::prelude::*, Condition, ConnectionTrait, Set};
-use serde::{Deserialize, Serialize};
-use strum_macros::{AsRefStr, Display, EnumString};
-
-use super::{crawl_queue, indexed_document};
-
-pub type TagPair = (TagType, String);
-
-#[derive(
-    AsRefStr, Clone, Debug, Deserialize, EnumIter, EnumString, Eq, Hash, PartialEq, Serialize,
-)]
-pub enum TagType {
-    /// Marked as liked/starred/hearted/etc.
-    #[strum(serialize = "favorited")]
-    Favorited,
-    /// Mimetype of the document. TODO: Need to keep a mapping between file extension and
-    /// mimetypes somewhere
-    #[strum(serialize = "mimetype")]
-    MimeType,
-    /// General type tag, Used for high level types ex: File, directory. The MimeType
-    /// would be used as a more specific type.
-    /// For non-file docs, can be used to differentiate from others in this category.
-    /// e.g. for a GitHub connection we can have an "Issue" or "Repo".
-    ///     for a D&D lens we have equipment, magic items, skills, etc.
-    #[strum(serialize = "type")]
-    Type,
-    /// where this document came from,
-    #[strum(serialize = "source")]
-    Source,
-    /// Owner of a doc/item, if relevant.
-    #[strum(serialize = "owner")]
-    Owner,
-    /// Shared/invited to a doc/event/etc.
-    #[strum(serialize = "shared")]
-    SharedWith,
-    /// Part of this/these lens(es)
-    #[strum(serialize = "lens")]
-    Lens,
-    /// Part of a specific repo
-    #[strum(serialize = "repository")]
-    Repository,
-    /// For file based content this tag
-    #[strum(serialize = "fileext")]
-    FileExt,
-<<<<<<< HEAD
-    /// Other custom generated TagTypes.
-    #[strum(serialize = "Other(String)")]
-    Other(String),
-}
-
-// Helper method used to convert a string into the
-// associate TagType
-fn string_to_tag_type(v: &str) -> TagType {
-    match v {
-        "favorited" => TagType::Favorited,
-        "mimetype" => TagType::MimeType,
-        "type" => TagType::Type,
-        "source" => TagType::Source,
-        "owner" => TagType::Owner,
-        "shared" => TagType::SharedWith,
-        "lens" => TagType::Lens,
-        "repository" => TagType::Repository,
-        "fileext" => TagType::Repository,
-        other => TagType::Other(String::from(other)),
-    }
-}
-
-// Allows the TagType to be converted into a string
-impl ToString for TagType {
-    fn to_string(&self) -> String {
-        match self {
-            Self::Favorited => "favorited",
-            Self::MimeType => "mimetype",
-            Self::Type => "type",
-            Self::Source => "source",
-            Self::Owner => "owner",
-            Self::SharedWith => "shared",
-            Self::Lens => "lens",
-            Self::Repository => "repository",
-            Self::FileExt => "fileext",
-            Self::Other(label) => label.as_str(),
-        }
-        .to_owned()
-    }
-=======
-    /// Pull from the lens categorization
-    #[sea_orm(string_value = "category")]
-    #[strum(serialize = "category")]
-    Category,
->>>>>>> 6ba7de3d
-}
-
-#[derive(AsRefStr, Display, EnumString)]
-pub enum TagValue {
-    #[strum(serialize = "directory")]
-    Directory,
-    #[strum(serialize = "favorited")]
-    Favorited,
-    #[strum(serialize = "file")]
-    File,
-    #[strum(serialize = "image")]
-    Image,
-    #[strum(serialize = "symlink")]
-    Symlink,
-}
-
-#[derive(Clone, Debug, PartialEq, DeriveEntityModel, Serialize, Eq)]
-#[sea_orm(table_name = "tags")]
-pub struct Model {
-    #[sea_orm(primary_key)]
-    pub id: i64,
-    pub label: String,
-    pub value: String,
-    pub created_at: DateTimeUtc,
-    pub updated_at: DateTimeUtc,
-}
-
-impl Model {
-    pub fn tag_pair(&self) -> TagPair {
-        (string_to_tag_type(self.label.as_str()), self.value.clone())
-    }
-}
-
-#[derive(Copy, Clone, Debug, EnumIter)]
-pub enum Relation {
-    CrawlQueue,
-    IndexedDocument,
-}
-
-impl RelationTrait for Relation {
-    fn def(&self) -> RelationDef {
-        match self {
-            Self::CrawlQueue => Entity::has_many(crawl_queue::Entity).into(),
-            Self::IndexedDocument => Entity::has_many(indexed_document::Entity).into(),
-        }
-    }
-}
-
-impl ActiveModelBehavior for ActiveModel {
-    // Triggered before insert / update
-    fn before_save(mut self, insert: bool) -> Result<Self, DbErr> {
-        if insert {
-            self.created_at = Set(chrono::Utc::now());
-            self.updated_at = Set(chrono::Utc::now());
-        } else {
-            self.updated_at = Set(chrono::Utc::now());
-        }
-
-        Ok(self)
-    }
-}
-
-impl Related<super::crawl_queue::Entity> for Entity {
-    // The final relation is IndexedDocument -> DocumentTag -> Tag
-    fn to() -> RelationDef {
-        super::crawl_tag::Relation::Tag.def()
-    }
-
-    fn via() -> Option<RelationDef> {
-        Some(super::crawl_tag::Relation::Tag.def().rev())
-    }
-}
-
-impl Related<super::indexed_document::Entity> for Entity {
-    // The final relation is IndexedDocument -> DocumentTag -> Tag
-    fn to() -> RelationDef {
-        super::document_tag::Relation::Tag.def()
-    }
-
-    fn via() -> Option<RelationDef> {
-        Some(super::document_tag::Relation::Tag.def().rev())
-    }
-}
-
-pub async fn get_or_create<C>(db: &C, label: TagType, value: &str) -> Result<Model, DbErr>
-where
-    C: ConnectionTrait,
-{
-    let tag = ActiveModel {
-        label: Set(label.to_string()),
-        value: Set(value.to_string()),
-        created_at: Set(chrono::Utc::now()),
-        updated_at: Set(chrono::Utc::now()),
-        ..Default::default()
-    };
-
-    let _ = Entity::insert(tag)
-        .on_conflict(
-            sea_orm::sea_query::OnConflict::columns(vec![Column::Label, Column::Value])
-                .do_nothing()
-                .to_owned(),
-        )
-        .exec_with_returning(db)
-        .await;
-
-    let tag = Entity::find()
-        .filter(Column::Label.eq(label.to_string()))
-        .filter(Column::Value.eq(value))
-        .one(db)
-        .await;
-
-    match tag {
-        Ok(Some(model)) => Ok(model),
-        Err(err) => Err(err),
-        _ => Err(DbErr::RecordNotFound(format!(
-            "label: {label:?}, value: {value}"
-        ))),
-    }
-}
-
-/// Helper method used to get the database models for the associated tag pairs. If the tag
-/// pair does not exist they are created.
-pub async fn get_or_create_many<C>(db: &C, tags: &Vec<TagPair>) -> Result<Vec<Model>, DbErr>
-where
-    C: ConnectionTrait,
-{
-    let tag_models = tags
-        .iter()
-        .map(|(label, value)| ActiveModel {
-            label: Set(label.to_string()),
-            value: Set(value.to_string()),
-            created_at: Set(chrono::Utc::now()),
-            updated_at: Set(chrono::Utc::now()),
-            ..Default::default()
-        })
-        .collect::<Vec<ActiveModel>>();
-
-    let _ = Entity::insert_many(tag_models)
-        .on_conflict(
-            sea_orm::sea_query::OnConflict::columns(vec![Column::Label, Column::Value])
-                .do_nothing()
-                .to_owned(),
-        )
-        .exec_with_returning(db)
-        .await;
-
-    let mut condition = Condition::any();
-    for (label, value) in tags {
-        condition = condition.add(
-            Condition::all()
-                .add(Column::Label.eq(label.to_string()))
-                .add(Column::Value.eq(value.clone())),
-        );
-    }
-    let db_tags = Entity::find().filter(condition).all(db).await;
-
-    match db_tags {
-        Ok(models) => Ok(models),
-        Err(err) => Err(err),
-    }
-}
-
-/// Helper method used to get the database models for the associated tag pairs. If the tag
-/// pair does not exist they are created. This method uses a pair of strings instead
-/// of the TagType enum
-pub async fn get_or_create_many_string<C>(
-    db: &C,
-    tags: &Vec<(String, String)>,
-) -> Result<Vec<Model>, DbErr>
-where
-    C: ConnectionTrait,
-{
-    let tag_models = tags
-        .iter()
-        .map(|(label, value)| ActiveModel {
-            label: Set(label.clone()),
-            value: Set(value.to_string()),
-            created_at: Set(chrono::Utc::now()),
-            updated_at: Set(chrono::Utc::now()),
-            ..Default::default()
-        })
-        .collect::<Vec<ActiveModel>>();
-
-    let _ = Entity::insert_many(tag_models)
-        .on_conflict(
-            sea_orm::sea_query::OnConflict::columns(vec![Column::Label, Column::Value])
-                .do_nothing()
-                .to_owned(),
-        )
-        .exec(db)
-        .await;
-
-    let mut condition = Condition::any();
-    for (label, value) in tags {
-        condition = condition.add(
-            Condition::all()
-                .add(Column::Label.eq(label.clone()))
-                .add(Column::Value.eq(value.clone())),
-        );
-    }
-    let db_tags = Entity::find().filter(condition).all(db).await;
-
-    match db_tags {
-        Ok(models) => Ok(models),
-        Err(err) => Err(err),
-    }
-}
-
-/// Helper method used to access the database tag definitions based on the label
-/// and value.
-pub async fn get_tags_by_value(
-    db: &DatabaseConnection,
-    tags: &Vec<(String, String)>,
-) -> Result<Vec<Model>, DbErr> {
-    let mut find = Entity::find();
-    for (label, value) in tags {
-        find = find
-            .filter(Column::Label.eq(label.clone()))
-            .filter(Column::Value.eq(value.clone()));
-    }
-
-    find.all(db).await
-}
-
-#[cfg(test)]
-mod test {
-    use crate::models::tag;
-    use crate::test::setup_test_db;
-    use sea_orm::{DbErr, EntityTrait, Set};
-
-    #[tokio::test]
-    async fn test_add_or_create() -> Result<(), DbErr> {
-        let db = setup_test_db().await;
-        let new_tag = super::get_or_create(&db, tag::TagType::Source, "web").await?;
-        let expected_id = new_tag.id;
-
-        let new_tag = super::get_or_create(&db, tag::TagType::Source, "web").await?;
-        assert_eq!(expected_id, new_tag.id);
-        Ok(())
-    }
-
-    #[tokio::test]
-    async fn test_conflict() -> Result<(), DbErr> {
-        let db = setup_test_db().await;
-        let source_tag = tag::ActiveModel {
-            label: Set(tag::TagType::Source.to_string()),
-            value: Set("web".to_string()),
-            created_at: Set(chrono::Utc::now()),
-            updated_at: Set(chrono::Utc::now()),
-            ..Default::default()
-        };
-
-        let mime_tag = tag::ActiveModel {
-            label: Set(tag::TagType::MimeType.to_string()),
-            value: Set("text/html".to_string()),
-            created_at: Set(chrono::Utc::now()),
-            updated_at: Set(chrono::Utc::now()),
-            ..Default::default()
-        };
-
-        let conflict = tag::ActiveModel {
-            label: Set(tag::TagType::MimeType.to_string()),
-            value: Set("text/html".to_string()),
-            created_at: Set(chrono::Utc::now()),
-            updated_at: Set(chrono::Utc::now()),
-            ..Default::default()
-        };
-
-        let tags = vec![source_tag, mime_tag, conflict];
-        let _ = tag::Entity::insert_many(tags.clone())
-            .on_conflict(
-                sea_orm::sea_query::OnConflict::columns(vec![
-                    tag::Column::Label,
-                    tag::Column::Value,
-                ])
-                .do_nothing()
-                .to_owned(),
-            )
-            .exec(&db)
-            .await?;
-
-        let tags = tag::Entity::find().all(&db).await?;
-        assert_eq!(tags.len(), 2);
-
-        Ok(())
-    }
-}+use sea_orm::{entity::prelude::*, Condition, ConnectionTrait, Set};
+use serde::{Deserialize, Serialize};
+use strum_macros::{AsRefStr, Display, EnumString};
+
+use super::{crawl_queue, indexed_document};
+
+pub type TagPair = (TagType, String);
+
+#[derive(
+    AsRefStr, Clone, Debug, Deserialize, EnumIter, EnumString, Eq, Hash, PartialEq, Serialize,
+)]
+pub enum TagType {
+    /// Marked as liked/starred/hearted/etc.
+    #[strum(serialize = "favorited")]
+    Favorited,
+    /// Mimetype of the document. TODO: Need to keep a mapping between file extension and
+    /// mimetypes somewhere
+    #[strum(serialize = "mimetype")]
+    MimeType,
+    /// General type tag, Used for high level types ex: File, directory. The MimeType
+    /// would be used as a more specific type.
+    /// For non-file docs, can be used to differentiate from others in this category.
+    /// e.g. for a GitHub connection we can have an "Issue" or "Repo".
+    ///     for a D&D lens we have equipment, magic items, skills, etc.
+    #[strum(serialize = "type")]
+    Type,
+    /// where this document came from,
+    #[strum(serialize = "source")]
+    Source,
+    /// Owner of a doc/item, if relevant.
+    #[strum(serialize = "owner")]
+    Owner,
+    /// Shared/invited to a doc/event/etc.
+    #[strum(serialize = "shared")]
+    SharedWith,
+    /// Part of this/these lens(es)
+    #[strum(serialize = "lens")]
+    Lens,
+    /// Part of a specific repo
+    #[strum(serialize = "repository")]
+    Repository,
+    /// For file based content this tag
+    #[strum(serialize = "fileext")]
+    FileExt,
+    /// Pull from the lens categorization
+    #[strum(serialize = "category")]
+    Category,
+    /// Other custom generated TagTypes.
+    #[strum(serialize = "Other(String)")]
+    Other(String),
+}
+
+// Helper method used to convert a string into the
+// associate TagType
+fn string_to_tag_type(v: &str) -> TagType {
+    match v {
+        "favorited" => TagType::Favorited,
+        "mimetype" => TagType::MimeType,
+        "type" => TagType::Type,
+        "source" => TagType::Source,
+        "owner" => TagType::Owner,
+        "shared" => TagType::SharedWith,
+        "lens" => TagType::Lens,
+        "repository" => TagType::Repository,
+        "fileext" => TagType::FileExt,
+        "category" => TagType::Category,
+        other => TagType::Other(String::from(other)),
+    }
+}
+
+// Allows the TagType to be converted into a string
+impl ToString for TagType {
+    fn to_string(&self) -> String {
+        match self {
+            Self::Favorited => "favorited",
+            Self::MimeType => "mimetype",
+            Self::Type => "type",
+            Self::Source => "source",
+            Self::Owner => "owner",
+            Self::SharedWith => "shared",
+            Self::Lens => "lens",
+            Self::Repository => "repository",
+            Self::FileExt => "fileext",
+            Self::Category => "category",
+            Self::Other(label) => label.as_str(),
+        }
+        .to_owned()
+    }
+}
+
+#[derive(AsRefStr, Display, EnumString)]
+pub enum TagValue {
+    #[strum(serialize = "directory")]
+    Directory,
+    #[strum(serialize = "favorited")]
+    Favorited,
+    #[strum(serialize = "file")]
+    File,
+    #[strum(serialize = "image")]
+    Image,
+    #[strum(serialize = "symlink")]
+    Symlink,
+}
+
+#[derive(Clone, Debug, PartialEq, DeriveEntityModel, Serialize, Eq)]
+#[sea_orm(table_name = "tags")]
+pub struct Model {
+    #[sea_orm(primary_key)]
+    pub id: i64,
+    pub label: String,
+    pub value: String,
+    pub created_at: DateTimeUtc,
+    pub updated_at: DateTimeUtc,
+}
+
+impl Model {
+    pub fn tag_pair(&self) -> TagPair {
+        (string_to_tag_type(self.label.as_str()), self.value.clone())
+    }
+}
+
+#[derive(Copy, Clone, Debug, EnumIter)]
+pub enum Relation {
+    CrawlQueue,
+    IndexedDocument,
+}
+
+impl RelationTrait for Relation {
+    fn def(&self) -> RelationDef {
+        match self {
+            Self::CrawlQueue => Entity::has_many(crawl_queue::Entity).into(),
+            Self::IndexedDocument => Entity::has_many(indexed_document::Entity).into(),
+        }
+    }
+}
+
+impl ActiveModelBehavior for ActiveModel {
+    // Triggered before insert / update
+    fn before_save(mut self, insert: bool) -> Result<Self, DbErr> {
+        if insert {
+            self.created_at = Set(chrono::Utc::now());
+            self.updated_at = Set(chrono::Utc::now());
+        } else {
+            self.updated_at = Set(chrono::Utc::now());
+        }
+
+        Ok(self)
+    }
+}
+
+impl Related<super::crawl_queue::Entity> for Entity {
+    // The final relation is IndexedDocument -> DocumentTag -> Tag
+    fn to() -> RelationDef {
+        super::crawl_tag::Relation::Tag.def()
+    }
+
+    fn via() -> Option<RelationDef> {
+        Some(super::crawl_tag::Relation::Tag.def().rev())
+    }
+}
+
+impl Related<super::indexed_document::Entity> for Entity {
+    // The final relation is IndexedDocument -> DocumentTag -> Tag
+    fn to() -> RelationDef {
+        super::document_tag::Relation::Tag.def()
+    }
+
+    fn via() -> Option<RelationDef> {
+        Some(super::document_tag::Relation::Tag.def().rev())
+    }
+}
+
+pub async fn get_or_create<C>(db: &C, label: TagType, value: &str) -> Result<Model, DbErr>
+where
+    C: ConnectionTrait,
+{
+    let tag = ActiveModel {
+        label: Set(label.to_string()),
+        value: Set(value.to_string()),
+        created_at: Set(chrono::Utc::now()),
+        updated_at: Set(chrono::Utc::now()),
+        ..Default::default()
+    };
+
+    let _ = Entity::insert(tag)
+        .on_conflict(
+            sea_orm::sea_query::OnConflict::columns(vec![Column::Label, Column::Value])
+                .do_nothing()
+                .to_owned(),
+        )
+        .exec_with_returning(db)
+        .await;
+
+    let tag = Entity::find()
+        .filter(Column::Label.eq(label.to_string()))
+        .filter(Column::Value.eq(value))
+        .one(db)
+        .await;
+
+    match tag {
+        Ok(Some(model)) => Ok(model),
+        Err(err) => Err(err),
+        _ => Err(DbErr::RecordNotFound(format!(
+            "label: {label:?}, value: {value}"
+        ))),
+    }
+}
+
+/// Helper method used to get the database models for the associated tag pairs. If the tag
+/// pair does not exist they are created.
+pub async fn get_or_create_many<C>(db: &C, tags: &Vec<TagPair>) -> Result<Vec<Model>, DbErr>
+where
+    C: ConnectionTrait,
+{
+    let tag_models = tags
+        .iter()
+        .map(|(label, value)| ActiveModel {
+            label: Set(label.to_string()),
+            value: Set(value.to_string()),
+            created_at: Set(chrono::Utc::now()),
+            updated_at: Set(chrono::Utc::now()),
+            ..Default::default()
+        })
+        .collect::<Vec<ActiveModel>>();
+
+    let _ = Entity::insert_many(tag_models)
+        .on_conflict(
+            sea_orm::sea_query::OnConflict::columns(vec![Column::Label, Column::Value])
+                .do_nothing()
+                .to_owned(),
+        )
+        .exec_with_returning(db)
+        .await;
+
+    let mut condition = Condition::any();
+    for (label, value) in tags {
+        condition = condition.add(
+            Condition::all()
+                .add(Column::Label.eq(label.to_string()))
+                .add(Column::Value.eq(value.clone())),
+        );
+    }
+    let db_tags = Entity::find().filter(condition).all(db).await;
+
+    match db_tags {
+        Ok(models) => Ok(models),
+        Err(err) => Err(err),
+    }
+}
+
+/// Helper method used to get the database models for the associated tag pairs. If the tag
+/// pair does not exist they are created. This method uses a pair of strings instead
+/// of the TagType enum
+pub async fn get_or_create_many_string<C>(
+    db: &C,
+    tags: &Vec<(String, String)>,
+) -> Result<Vec<Model>, DbErr>
+where
+    C: ConnectionTrait,
+{
+    let tag_models = tags
+        .iter()
+        .map(|(label, value)| ActiveModel {
+            label: Set(label.clone()),
+            value: Set(value.to_string()),
+            created_at: Set(chrono::Utc::now()),
+            updated_at: Set(chrono::Utc::now()),
+            ..Default::default()
+        })
+        .collect::<Vec<ActiveModel>>();
+
+    let _ = Entity::insert_many(tag_models)
+        .on_conflict(
+            sea_orm::sea_query::OnConflict::columns(vec![Column::Label, Column::Value])
+                .do_nothing()
+                .to_owned(),
+        )
+        .exec(db)
+        .await;
+
+    let mut condition = Condition::any();
+    for (label, value) in tags {
+        condition = condition.add(
+            Condition::all()
+                .add(Column::Label.eq(label.clone()))
+                .add(Column::Value.eq(value.clone())),
+        );
+    }
+    let db_tags = Entity::find().filter(condition).all(db).await;
+
+    match db_tags {
+        Ok(models) => Ok(models),
+        Err(err) => Err(err),
+    }
+}
+
+/// Helper method used to access the database tag definitions based on the label
+/// and value.
+pub async fn get_tags_by_value(
+    db: &DatabaseConnection,
+    tags: &Vec<(String, String)>,
+) -> Result<Vec<Model>, DbErr> {
+    let mut find = Entity::find();
+    for (label, value) in tags {
+        find = find
+            .filter(Column::Label.eq(label.clone()))
+            .filter(Column::Value.eq(value.clone()));
+    }
+
+    find.all(db).await
+}
+
+#[cfg(test)]
+mod test {
+    use crate::models::tag;
+    use crate::test::setup_test_db;
+    use sea_orm::{DbErr, EntityTrait, Set};
+
+    #[tokio::test]
+    async fn test_add_or_create() -> Result<(), DbErr> {
+        let db = setup_test_db().await;
+        let new_tag = super::get_or_create(&db, tag::TagType::Source, "web").await?;
+        let expected_id = new_tag.id;
+
+        let new_tag = super::get_or_create(&db, tag::TagType::Source, "web").await?;
+        assert_eq!(expected_id, new_tag.id);
+        Ok(())
+    }
+
+    #[tokio::test]
+    async fn test_conflict() -> Result<(), DbErr> {
+        let db = setup_test_db().await;
+        let source_tag = tag::ActiveModel {
+            label: Set(tag::TagType::Source.to_string()),
+            value: Set("web".to_string()),
+            created_at: Set(chrono::Utc::now()),
+            updated_at: Set(chrono::Utc::now()),
+            ..Default::default()
+        };
+
+        let mime_tag = tag::ActiveModel {
+            label: Set(tag::TagType::MimeType.to_string()),
+            value: Set("text/html".to_string()),
+            created_at: Set(chrono::Utc::now()),
+            updated_at: Set(chrono::Utc::now()),
+            ..Default::default()
+        };
+
+        let conflict = tag::ActiveModel {
+            label: Set(tag::TagType::MimeType.to_string()),
+            value: Set("text/html".to_string()),
+            created_at: Set(chrono::Utc::now()),
+            updated_at: Set(chrono::Utc::now()),
+            ..Default::default()
+        };
+
+        let tags = vec![source_tag, mime_tag, conflict];
+        let _ = tag::Entity::insert_many(tags.clone())
+            .on_conflict(
+                sea_orm::sea_query::OnConflict::columns(vec![
+                    tag::Column::Label,
+                    tag::Column::Value,
+                ])
+                .do_nothing()
+                .to_owned(),
+            )
+            .exec(&db)
+            .await?;
+
+        let tags = tag::Entity::find().all(&db).await?;
+        assert_eq!(tags.len(), 2);
+
+        Ok(())
+    }
+}