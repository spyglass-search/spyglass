--- conflicted
+++ resolved
@@ -22,11 +22,7 @@
 mod m20221124_000001_add_tags_for_existing_lenses;
 mod m20221210_000001_add_crawl_tags_table;
 mod m20230104_000001_add_column_n_index;
-<<<<<<< HEAD
-mod m20230110_000001_migrate_search_schema;
-=======
 mod m20230111_000001_add_lens_column;
->>>>>>> 098ed31a
 mod utils;
 
 pub struct Migrator;
@@ -54,11 +50,7 @@
             Box::new(m20221124_000001_add_tags_for_existing_lenses::Migration),
             Box::new(m20221210_000001_add_crawl_tags_table::Migration),
             Box::new(m20230104_000001_add_column_n_index::Migration),
-<<<<<<< HEAD
-            Box::new(m20230110_000001_migrate_search_schema::Migration),
-=======
             Box::new(m20230111_000001_add_lens_column::Migration),
->>>>>>> 098ed31a
         ]
     }
 }
