--- conflicted
+++ resolved
@@ -76,11 +76,6 @@
 // Enum of actions the user can take when a document is selected
 #[derive(Clone, Debug, Deserialize, Serialize, PartialEq, Diff)]
 pub enum UserAction {
-<<<<<<< HEAD
-    Open(String),
-=======
-    /// OpenApplication(application, args)
->>>>>>> 9de66910
     OpenApplication(String, String),
     OpenUrl(String),
     CopyToClipboard(String),
