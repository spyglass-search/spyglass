use crate::url_to_file_path;
use num_format::{Buffer, Locale};
use serde::{Deserialize, Serialize};
use std::path::PathBuf;
use url::Url;

#[derive(Debug, Deserialize, Serialize)]
pub struct AppStatus {
    pub num_docs: u64,
}

#[derive(Clone, Debug, Deserialize, Serialize)]
pub struct SupportedConnection {
    pub id: String,
    pub label: String,
    pub description: String,
}

#[derive(Clone, Debug, Deserialize, Serialize, PartialEq, Eq)]
pub struct UserConnection {
    pub id: String,
    pub account: String,
    pub is_syncing: bool,
}

#[derive(Clone, Debug, Deserialize, Serialize)]
pub struct ListConnectionResult {
    pub supported: Vec<SupportedConnection>,
    pub user_connections: Vec<UserConnection>,
}

#[derive(Clone, Deserialize, Serialize, PartialEq, Eq)]
pub struct InstallableLens {
    pub author: String,
    pub description: String,
    pub name: String,
    #[serde(default)]
    label: String,
    pub sha: String,
    pub download_url: String,
    pub html_url: String,
    #[serde(default)]
    pub categories: Vec<String>,
}

impl InstallableLens {
    pub fn identifier(&self) -> String {
        self.name.clone()
    }

    pub fn label(&self) -> String {
        if self.label.is_empty() {
            self.name.clone()
        } else {
            self.label.clone()
        }
    }
}

#[derive(Clone, Debug, Deserialize, Serialize, PartialEq, Eq)]
pub enum InstallStatus {
    NotInstalled,
    Finished { num_docs: u32 },
    Installing { percent: i32, status: String },
}

impl Default for InstallStatus {
    fn default() -> Self {
        Self::NotInstalled
    }
}

impl InstallStatus {
    pub fn is_installing(&self) -> bool {
        matches!(
            self,
            Self::Installing {
                percent: _,
                status: _
            }
        )
    }
}

#[derive(Clone, Debug, Default, Deserialize, Serialize, PartialEq, Eq)]
pub enum LensType {
    #[default]
    Lens,
    Plugin,
    API,
    Internal,
}

#[derive(Clone, Debug, Default, Deserialize, Serialize, PartialEq, Eq)]
pub struct LensResult {
    /// Author of this lens
    pub author: String,
    /// Unique identifier
    pub name: String,
    /// Human readable label
    pub label: String,
    /// Huamn readable description of the lens
    pub description: String,
    /// Used to determine whether a lens needs an update
    pub hash: String,
    /// For installed lenses.
    pub file_path: Option<PathBuf>,
    // Only relevant for installable lenses
    #[serde(default)]
    pub categories: Vec<String>,
    pub html_url: Option<String>,
    pub download_url: Option<String>,
    pub progress: InstallStatus,
    pub lens_type: LensType,
}

#[derive(Clone, Debug, Default, Deserialize, Serialize, PartialEq, Eq)]
pub struct PluginResult {
    pub author: String,
    pub title: String,
    pub description: String,
    pub is_enabled: bool,
}

#[derive(Clone, Debug, Deserialize, Serialize)]
pub struct SearchMeta {
    pub query: String,
    pub num_docs: u32,
    pub wall_time_ms: u32,
}

#[derive(Clone, Debug, Deserialize, Serialize, PartialEq)]
pub struct SearchResult {
    /// Document ID
    pub doc_id: String,
    /// URI used to crawl this result
    pub crawl_uri: String,
    pub domain: String,
    pub title: String,
    pub description: String,
    pub url: String,
    pub tags: Vec<(String, String)>,
    pub score: f32,
}

// The search result template is used to provide extra
// fields for action template expansion. This provides
// additional power for template expansion without the need
// for complicated template logic
#[derive(Clone, Debug, Deserialize, Serialize, PartialEq)]
pub struct SearchResultTemplate {
    /// Document ID
    pub doc_id: String,
    /// URI used to crawl this result
    pub crawl_uri: String,
    pub domain: String,
    pub title: String,
    pub description: String,
    pub url: String,
    pub open_url: String,
    pub tags: Vec<(String, String)>,
    pub score: f32,
    pub url_schema: String,
    pub url_userinfo: String,
    pub url_parent: String,
    pub url_port: u16,
    pub url_path: Vec<String>,
    pub url_path_length: u32,
    pub url_query: String,
}

impl From<SearchResult> for SearchResultTemplate {
    fn from(value: SearchResult) -> Self {
        let mut result = Self {
            doc_id: value.doc_id,
            crawl_uri: value.crawl_uri,
            domain: value.domain,
            title: value.title,
            description: value.description,
            url: value.url.clone(),
            open_url: String::from(""),
            tags: value.tags,
            score: value.score,
            url_schema: String::from(""),
            url_userinfo: String::from(""),
            url_port: 0,
            url_path: Vec::new(),
            url_parent: String::from(""),
            url_path_length: 0,
            url_query: String::from(""),
        };

        if let Some((parent, _)) = value.url.rsplit_once('/') {
            result.url_parent = parent.to_string();
        }

        if let Ok(mut url) = Url::parse(&value.url) {
            result.url_schema = url.scheme().to_owned();
            result.url_userinfo = url.username().to_owned();
            result.url_port = url.port().unwrap_or(0);

            if let Some(segments) = url.path_segments().map(|c| c.collect::<Vec<_>>()) {
                result.url_path = segments
                    .iter()
                    .filter_map(|s| {
                        if !s.is_empty() {
                            Some(s.to_string())
                        } else {
                            None
                        }
                    })
                    .collect::<Vec<String>>();
                result.url_path_length = segments.len() as u32;
            }

            result.url_query = String::from(url.query().unwrap_or(""));

            if url.scheme() == "file" {
                let _ = url.set_host(None);
                result.open_url = url_to_file_path(url.path(), true);
            } else {
                result.open_url = result.url.clone();
            }
        }
        result
    }
}

#[derive(Clone, Debug, Deserialize, Serialize)]
pub struct SearchResults {
    pub results: Vec<SearchResult>,
    pub meta: SearchMeta,
}

#[derive(Clone, Debug, Default, Deserialize, Serialize)]
pub struct SearchLensesResp {
    pub results: Vec<LensResult>,
}

#[derive(Clone, Debug, Default, Deserialize, Serialize)]
pub struct LibraryStats {
    pub lens_name: String,
    pub crawled: i32,
    pub enqueued: i32,
    pub indexed: i32,
    pub failed: i32,
}

impl LibraryStats {
    pub fn new(name: &str) -> Self {
        LibraryStats {
            lens_name: name.to_owned(),
            crawled: 0,
            enqueued: 0,
            indexed: 0,
            failed: 0,
        }
    }

    pub fn total_docs(&self) -> i32 {
        if self.enqueued == 0 {
            self.indexed
        } else {
            self.crawled + self.enqueued + self.failed
        }
    }

    pub fn percent_done(&self) -> i32 {
        self.crawled * 100 / (self.crawled + self.enqueued)
    }

    pub fn status_string(&self) -> String {
        // For plugins/connections where we don't know exactly how many there are
        if self.enqueued == 0 {
            let mut indexed = Buffer::default();
            indexed.write_formatted(&self.indexed, &Locale::en);
            format!("Added {indexed} of many")
        } else {
            let mut indexed = Buffer::default();
            let mut total = Buffer::default();

            indexed.write_formatted(&self.indexed, &Locale::en);
            total.write_formatted(&self.total_docs(), &Locale::en);
            format!("Added {indexed} of {total}")
        }
    }
}

#[derive(Clone, Debug, Deserialize, Serialize)]
pub struct DefaultIndices {
    pub file_paths: Vec<PathBuf>,
    pub extensions: Vec<String>,
}

<<<<<<< HEAD
=======
#[derive(Clone, Debug, Deserialize, Serialize)]
pub struct SimilarityResultPayload {
    pub title: String,
    pub url: String,
}

#[derive(Clone, Debug, Deserialize, Serialize)]
pub struct SimilaritySearchResult {
    pub id: usize,
    pub version: usize,
    pub score: f32,
    pub payload: SimilarityResultPayload,
}

>>>>>>> edfb84da
#[derive(Clone, Debug, Deserialize, Serialize, PartialEq, Eq)]
pub struct DocMetadata {
    pub doc_id: String,
    pub title: String,
    pub open_url: String,
}

/// From backend -> client for display
#[derive(Clone, Debug, Deserialize, Serialize)]
pub struct SendToAskClippyPayload {
    pub question: Option<String>,
    pub docs: Vec<DocMetadata>,
<<<<<<< HEAD
=======
}

// Rougly in order of occurrence
#[derive(Clone, Debug, PartialEq, Deserialize, Serialize)]
pub enum ChatUpdate {
    /// Searching our document index for relevant documents
    SearchingDocuments,
    /// Documents returned from search
    DocumentContextAdded(Vec<SearchResult>),
    /// Generating context from documents
    GeneratingContext,
    /// Context that has been generated
    ContextGenerated(String),
    /// Loading model / sending to API endpoint
    LoadingModel,
    LoadingPrompt,
    /// Tokens being received from model
    Token(String),
    /// Done!
    EndOfText,
    Error(ChatErrorType),
}

#[derive(Clone, Debug, PartialEq, Eq, Deserialize, Serialize)]
pub enum ChatErrorType {
    ContextLengthExceeded(String),
    APIKeyMissing,
    UnknownError(String),
>>>>>>> edfb84da
}<|MERGE_RESOLUTION|>--- conflicted
+++ resolved
@@ -292,8 +292,6 @@
     pub extensions: Vec<String>,
 }
 
-<<<<<<< HEAD
-=======
 #[derive(Clone, Debug, Deserialize, Serialize)]
 pub struct SimilarityResultPayload {
     pub title: String,
@@ -308,7 +306,6 @@
     pub payload: SimilarityResultPayload,
 }
 
->>>>>>> edfb84da
 #[derive(Clone, Debug, Deserialize, Serialize, PartialEq, Eq)]
 pub struct DocMetadata {
     pub doc_id: String,
@@ -321,8 +318,6 @@
 pub struct SendToAskClippyPayload {
     pub question: Option<String>,
     pub docs: Vec<DocMetadata>,
-<<<<<<< HEAD
-=======
 }
 
 // Rougly in order of occurrence
@@ -351,5 +346,4 @@
     ContextLengthExceeded(String),
     APIKeyMissing,
     UnknownError(String),
->>>>>>> edfb84da
 }