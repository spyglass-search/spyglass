--- conflicted
+++ resolved
@@ -43,13 +43,8 @@
 strum = { workspace = true }
 strum_macros = { workspace = true }
 tantivy = "0.19"
-<<<<<<< HEAD
 tendril = "0.4.3"
-thiserror = "1.0.37"
-=======
-tendril = "0.4.2"
 thiserror = { workspace = true }
->>>>>>> dde23053
 tokio = { version = "1", features = ["full"] }
 tokio-retry = "0.3"
 tower = { version = "0.4", features = ["full"] }
