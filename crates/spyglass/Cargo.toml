[package]
name = "spyglass"
version = "23.4.1"
edition = "2021"
default-run = "spyglass"

[dependencies]
addr = "0.15.3"
anyhow = "1.0"
arc-swap = "1.6.0"
bytes = "1.2.1"
calamine = "0.19.1"
chrono = { version = "0.4.23", features = ["serde"] }
clap = { version = "4.0.32", features = ["derive"] }
console-subscriber = { version = "0.1.8", optional = true }
dashmap = "5.2"
diff-struct = "0.5.1"
digest = "0.10"
directories = "4.0"
docx =  { git = "https://github.com/spyglass-search/docx-rs", branch = "master"}
flate2 = "1.0.24"
futures = "0.3"
glob = "0.3.1"
governor = "0.5.1"
hex = "0.4"
http = "0.2"
ignore = "0.4"
jsonrpsee = { version = "0.16.2", features = ["server"] }
lnk = "0.5.1"
log = "0.4"
mime = "0.3.16"
new_mime_guess = "4.0.1"
nonzero_ext = "0.3.0"
notify = { version = "5.1.0", default-features = false, features = ["serde", "macos_fsevent"] }
notify-debouncer-mini = { version = "*", default-features = false }
num-format = "0.4"
open = "3.0"
percent-encoding = "2.2"
regex = "1"
reqwest = { version = "0.11", features = ["stream", "json"] }
ron = "0.8"
rubato = "0.12.0"
sentry = "0.30.0"
sentry-tracing = "0.30.0"
serde = { version = "1.0", features = ["derive"] }
serde_json = "1.0"
sha2 = "0.10"
strum = "0.24"
strum_macros = "0.24"
symphonia = { version = "0.5.2", features = ["aac", "isomp4", "mp3", "mpa"] }
tantivy = "0.19"
tendril = "0.4.2"
thiserror = "1.0.37"
tokio = { version = "1", features = ["full"] }
tokio-retry = "0.3"
tower = { version = "0.4", features = ["full"] }
tracing = "0.1"
tracing-appender = "0.2"
tracing-log = "0.1.3"
tracing-subscriber = { version = "0.3", features = ["env-filter", "std"]}
url = "2.2"
uuid = { version = "1.0.0", features = ["serde", "v4"], default-features = false }
warc = "0.3"
warp = "0.3"
wasmer = "2.3.0"
wasmer-wasi = "2.3.0"
<<<<<<< HEAD
=======
whisper-rs = { git = "https://github.com/tazz4843/whisper-rs", rev = "efd18b6cc1ffc2b9561d038e9306251d5248c25d" }
>>>>>>> edfb84da

# Spyglass libs
auth_core = { git = "https://github.com/spyglass-search/third-party-apis", rev = "2a2f4532364e931b4ce5cfdeb55383a43d092391" }
github = { git = "https://github.com/spyglass-search/third-party-apis", rev = "2a2f4532364e931b4ce5cfdeb55383a43d092391" }
google = { git = "https://github.com/spyglass-search/third-party-apis", rev = "2a2f4532364e931b4ce5cfdeb55383a43d092391" }
reddit = { git = "https://github.com/spyglass-search/third-party-apis", rev = "2a2f4532364e931b4ce5cfdeb55383a43d092391" }

entities = { path = "../entities" }
migration = { path = "../migrations" }
shared = { path = "../shared", features = ["metrics"] }
<<<<<<< HEAD
spyglass-netrunner = "0.2.10"
spyglass-clippy = { path = "../spyglass-clippy" }
=======
spyglass-netrunner = "0.2.11"
>>>>>>> edfb84da
spyglass-plugin = { path = "../spyglass-plugin" }
spyglass-rpc = { path = "../spyglass-rpc" }
spyglass-searcher = { path = "../spyglass-searcher" }

# Experimental
whisper-rs = { git = "https://github.com/tazz4843/whisper-rs", rev = "cf278027eeb5aa849360f664de2c34287418c625" }

[dev-dependencies]
tracing-test = { version = "0.2.4", features = ["no-env-filter"] }

[features]
tokio-console = ["tokio/tracing", "console-subscriber"]

[lib]
name = "libspyglass"
path = "src/lib.rs"
crate-type = ["lib"]

[[bin]]
name = "spyglass"
path = "src/main.rs"

[[bin]]
name = "spyglass-debug"
path = "bin/debug/src/main.rs"<|MERGE_RESOLUTION|>--- conflicted
+++ resolved
@@ -64,10 +64,7 @@
 warp = "0.3"
 wasmer = "2.3.0"
 wasmer-wasi = "2.3.0"
-<<<<<<< HEAD
-=======
 whisper-rs = { git = "https://github.com/tazz4843/whisper-rs", rev = "efd18b6cc1ffc2b9561d038e9306251d5248c25d" }
->>>>>>> edfb84da
 
 # Spyglass libs
 auth_core = { git = "https://github.com/spyglass-search/third-party-apis", rev = "2a2f4532364e931b4ce5cfdeb55383a43d092391" }
@@ -78,18 +75,11 @@
 entities = { path = "../entities" }
 migration = { path = "../migrations" }
 shared = { path = "../shared", features = ["metrics"] }
-<<<<<<< HEAD
-spyglass-netrunner = "0.2.10"
 spyglass-clippy = { path = "../spyglass-clippy" }
-=======
 spyglass-netrunner = "0.2.11"
->>>>>>> edfb84da
 spyglass-plugin = { path = "../spyglass-plugin" }
 spyglass-rpc = { path = "../spyglass-rpc" }
 spyglass-searcher = { path = "../spyglass-searcher" }
-
-# Experimental
-whisper-rs = { git = "https://github.com/tazz4843/whisper-rs", rev = "cf278027eeb5aa849360f664de2c34287418c625" }
 
 [dev-dependencies]
 tracing-test = { version = "0.2.4", features = ["no-env-filter"] }
