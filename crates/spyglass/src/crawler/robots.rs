/// Parse robots.txt blobs
/// See the following for more details about robots.txt files:
/// - https://developers.google.com/search/docs/advanced/robots/intro
/// - https://www.robotstxt.org/robotstxt.html
use entities::models::resource_rule;
<<<<<<< HEAD
use entities::regex::regex_for_robots;
=======
use entities::regex::{regex_for_robots, WildcardType};
>>>>>>> b79aa774
use entities::sea_orm::prelude::*;
use entities::sea_orm::{DatabaseConnection, Set};

use regex::RegexSet;
use reqwest::{Client, StatusCode};
use std::convert::From;
use url::Url;

#[derive(Clone, Debug)]
pub struct ParsedRule {
    pub domain: String,
    pub regex: String,
    pub allow_crawl: bool,
}

impl From<resource_rule::Model> for ParsedRule {
    fn from(model: resource_rule::Model) -> Self {
        ParsedRule {
            domain: model.domain,
            regex: model.rule,
            allow_crawl: model.allow_crawl,
        }
    }
}

const BOT_AGENT_NAME: &str = "spyglass";

/// Convert a set of rules into a regex set for matching
pub fn filter_set(rules: &[ParsedRule], allow: bool) -> RegexSet {
    let rules: Vec<String> = rules
        .iter()
        .filter(|x| x.allow_crawl == allow)
        .map(|x| x.regex.clone())
        .collect();

    RegexSet::new(&rules).unwrap()
}

/// Parse a robots.txt file and return a vector of parsed rules
pub fn parse(domain: &str, txt: &str) -> Vec<ParsedRule> {
    let mut rules = Vec::new();

    let mut user_agent: Option<String> = None;
    for line in txt.split('\n') {
        let line = line.trim().to_string();
        let split = line.split_once(':');

        if let Some((start, end)) = split {
            if start.to_lowercase().starts_with("user-agent") {
                user_agent = Some(end.trim().to_string());
            }
        }

        // A User-Agent will proceded any rules for that domain
        if let Some(user_agent) = &user_agent {
            if user_agent == "*" || user_agent == BOT_AGENT_NAME {
                if let Some((prefix, end)) = split {
                    let prefix = prefix.to_lowercase();

                    if prefix.starts_with("sitemap") {
                        continue;
                    }

                    if prefix.starts_with("disallow") || prefix.starts_with("allow") {
<<<<<<< HEAD
                        let regex = regex_for_robots(end.trim());
=======
                        let regex = regex_for_robots(end.trim(), WildcardType::Regex);
>>>>>>> b79aa774
                        if let Some(regex) = regex {
                            rules.push(ParsedRule {
                                domain: domain.to_string(),
                                regex,
                                allow_crawl: prefix.starts_with("allow"),
                            });
                        // Empty disallow is an allow all
                        } else if regex.is_none() && prefix.starts_with("disallow") {
                            rules.push(ParsedRule {
                                domain: domain.to_string(),
<<<<<<< HEAD
                                regex: regex_for_robots("/").unwrap(),
=======
                                regex: regex_for_robots("/", WildcardType::Regex).unwrap(),
>>>>>>> b79aa774
                                allow_crawl: true,
                            });
                        }
                    }
                }
            }
        }
    }

    rules
}

// Checks whether we're allow to crawl this url
pub async fn check_resource_rules(
    db: &DatabaseConnection,
    client: &Client,
    url: &Url,
) -> anyhow::Result<bool> {
    let domain = url.host_str().unwrap();
    let path = url[url::Position::BeforePath..].to_string();

    let rules = resource_rule::Entity::find()
        .filter(resource_rule::Column::Domain.eq(domain))
        .all(db)
        .await?;

    if rules.is_empty() {
        log::info!("No rules found for this domain, fetching robot.txt");

        let robots_url = format!("https://{}/robots.txt", domain);
        let res = client.get(robots_url).send().await;
        match res {
            Err(err) => log::error!("Unable to check robots.txt {}", err.to_string()),
            Ok(res) => {
                match res.status() {
                    StatusCode::OK => {
                        let body = res.text().await.unwrap();

                        let parsed_rules = parse(domain, &body);
                        for rule in parsed_rules.iter() {
                            let new_rule = resource_rule::ActiveModel {
                                domain: Set(rule.domain.to_owned()),
                                rule: Set(rule.regex.to_owned()),
                                no_index: Set(false),
                                allow_crawl: Set(rule.allow_crawl),
                                ..Default::default()
                            };
                            new_rule.insert(db).await?;
                        }
                    }
                    // No robots.txt? Treat as an allow all
                    StatusCode::NOT_FOUND => {
                        let new_rule = resource_rule::ActiveModel {
                            domain: Set(domain.to_owned()),
                            rule: Set("/".to_owned()),
                            no_index: Set(false),
                            allow_crawl: Set(true),
                            ..Default::default()
                        };
                        new_rule.insert(db).await?;
                    }
                    _ => {}
                }
            }
        }
    }

    // Check path against rules, if we find any matches that disallow, skip it
    let rules_into: Vec<ParsedRule> = rules.iter().map(|x| x.to_owned().into()).collect();

    let allow_filter = filter_set(&rules_into, true);
    let disallow_filter = filter_set(&rules_into, false);

    if (allow_filter.is_empty() || !allow_filter.is_match(&path)) && disallow_filter.is_match(&path)
    {
        log::info!("Unable to crawl `{}` due to rule", url.as_str());
        return Ok(false);
    }

    // Check the content-type of the URL, only crawl HTML pages for now
    let res = client.head(url.as_str()).send().await;

    match res {
        Err(err) => {
            log::info!("Unable to check content-type: {}", err.to_string());
            return Ok(false);
        }
        Ok(res) => {
            let headers = res.headers();
            if !headers.contains_key(http::header::CONTENT_TYPE) {
                return Ok(false);
            } else {
                let value = headers.get(http::header::CONTENT_TYPE).unwrap();
                let value = value.to_str().unwrap();
                if !value.to_string().contains(&"text/html") {
                    log::info!("Unable to crawl: content-type =/= text/html");
                    return Ok(false);
                }
            }
        }
    }

    Ok(true)
}

#[cfg(test)]
mod test {
    use super::{check_resource_rules, filter_set, parse, ParsedRule};
    use crate::crawler::Crawler;

    use entities::models::resource_rule;
<<<<<<< HEAD
    use entities::regex::regex_for_robots;
=======
    use entities::regex::{regex_for_robots, WildcardType};
>>>>>>> b79aa774
    use entities::sea_orm::{ActiveModelTrait, Set};
    use entities::test::setup_test_db;
    use regex::Regex;

    #[test]
    fn test_parse() {
        let robots_txt = include_str!("../../../../fixtures/robots/oldschool_runescape_wiki.txt");
        let matches = parse("oldschool.runescape.wiki", robots_txt);

        assert_eq!(matches.len(), 59);
    }

    #[test]
    fn test_parse_large() {
        let robots_txt = include_str!("../../../../fixtures/robots/reddit_com.txt");
        let matches = parse("www.reddit.com", robots_txt);

        assert_eq!(matches.len(), 37);
    }

    #[test]
    fn test_parse_blanks() {
        let robots_txt = include_str!("../../../../fixtures/robots/crates_io.txt");
        let matches = parse("crates.io", robots_txt);

        assert_eq!(matches.len(), 1);
    }

    #[test]
    fn test_rule_to_regex() {
<<<<<<< HEAD
        let regex = regex_for_robots("/*?title=Property:").unwrap();
=======
        let regex = regex_for_robots("/*?title=Property:", WildcardType::Regex).unwrap();
>>>>>>> b79aa774
        assert_eq!(regex, "/.*\\?title=Property:.*");

        let re = Regex::new(&regex).unwrap();
        assert!(re.is_match("/blah?title=Property:test"));
    }

    #[test]
    fn test_filter_set() {
        let robots_txt = include_str!("../../../../fixtures/robots/oldschool_runescape_wiki.txt");
        let matches = parse("oldschool.runescape.wiki", robots_txt);
        let disallow = filter_set(&matches, false);
        assert!(disallow.is_match("/api.php"));
        assert!(disallow.is_match("/blah?title=Property:test"));
        assert!(disallow.is_match("/blah?veaction=edit"));
    }

    #[test]
    fn test_filter_set_google() {
        let robots_txt = include_str!("../../../../fixtures/robots/www_google_com.txt");
        let matches = parse("www.google.com", robots_txt);

        let only_search: Vec<ParsedRule> = matches
            .iter()
            .filter(|x| x.regex.starts_with("/search"))
            .cloned()
            .collect();

        let allow = filter_set(&only_search, true);
        let disallow = filter_set(&only_search, false);

        assert!(!allow.is_match("/search?kgmid=/m/0dsbpg6"));
        assert!(disallow.is_match("/search?kgmid=/m/0dsbpg6"));
    }

    #[test]
    fn test_filter_set_factorio() {
        let robots_txt = include_str!("../../../../fixtures/robots/wiki_factorio_com.txt");
        let matches = parse("wiki.factorio.com", robots_txt);

        let allow = filter_set(&matches, true);
        let disallow = filter_set(&matches, false);

        assert_eq!(allow.is_match("/Belt_transport_system"), true);
        assert_eq!(disallow.is_match("/Belt_transport_system"), false);
    }

    #[tokio::test]
    async fn test_check_resource_rules() {
        let crawler = Crawler::new();
        let db = setup_test_db().await;

        let url = url::Url::parse("https://oldschool.runescape.wiki/").unwrap();
        let domain = url.host_str().unwrap();

        // Add some fake rules
        let allow = resource_rule::ActiveModel {
            domain: Set(domain.to_owned()),
            rule: Set("/".to_string()),
            no_index: Set(false),
            allow_crawl: Set(true),
            ..Default::default()
        };
        allow
            .insert(&db)
            .await
            .expect("Unable to insert allow rule");

        let res = check_resource_rules(&db, &crawler.client, &url)
            .await
            .unwrap();

        assert_eq!(res, true);
    }
}<|MERGE_RESOLUTION|>--- conflicted
+++ resolved
@@ -3,11 +3,7 @@
 /// - https://developers.google.com/search/docs/advanced/robots/intro
 /// - https://www.robotstxt.org/robotstxt.html
 use entities::models::resource_rule;
-<<<<<<< HEAD
-use entities::regex::regex_for_robots;
-=======
 use entities::regex::{regex_for_robots, WildcardType};
->>>>>>> b79aa774
 use entities::sea_orm::prelude::*;
 use entities::sea_orm::{DatabaseConnection, Set};
 
@@ -72,11 +68,7 @@
                     }
 
                     if prefix.starts_with("disallow") || prefix.starts_with("allow") {
-<<<<<<< HEAD
-                        let regex = regex_for_robots(end.trim());
-=======
                         let regex = regex_for_robots(end.trim(), WildcardType::Regex);
->>>>>>> b79aa774
                         if let Some(regex) = regex {
                             rules.push(ParsedRule {
                                 domain: domain.to_string(),
@@ -87,11 +79,7 @@
                         } else if regex.is_none() && prefix.starts_with("disallow") {
                             rules.push(ParsedRule {
                                 domain: domain.to_string(),
-<<<<<<< HEAD
-                                regex: regex_for_robots("/").unwrap(),
-=======
                                 regex: regex_for_robots("/", WildcardType::Regex).unwrap(),
->>>>>>> b79aa774
                                 allow_crawl: true,
                             });
                         }
@@ -203,11 +191,7 @@
     use crate::crawler::Crawler;
 
     use entities::models::resource_rule;
-<<<<<<< HEAD
-    use entities::regex::regex_for_robots;
-=======
     use entities::regex::{regex_for_robots, WildcardType};
->>>>>>> b79aa774
     use entities::sea_orm::{ActiveModelTrait, Set};
     use entities::test::setup_test_db;
     use regex::Regex;
@@ -238,11 +222,7 @@
 
     #[test]
     fn test_rule_to_regex() {
-<<<<<<< HEAD
-        let regex = regex_for_robots("/*?title=Property:").unwrap();
-=======
         let regex = regex_for_robots("/*?title=Property:", WildcardType::Regex).unwrap();
->>>>>>> b79aa774
         assert_eq!(regex, "/.*\\?title=Property:.*");
 
         let re = Regex::new(&regex).unwrap();
