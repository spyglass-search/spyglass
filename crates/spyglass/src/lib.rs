--- conflicted
+++ resolved
@@ -3,12 +3,8 @@
 
 pub mod connection;
 pub mod crawler;
-<<<<<<< HEAD
-=======
 pub mod documents;
 pub mod filesystem;
-pub mod oauth;
->>>>>>> bd5085c0
 pub mod parser;
 pub mod pipeline;
 pub mod plugin;
