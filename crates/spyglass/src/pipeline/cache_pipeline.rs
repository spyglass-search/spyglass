use std::path::PathBuf;
use std::time::Instant;

use crate::crawler::{cache, CrawlResult};
use crate::documents;
use crate::pipeline::collector::CollectionResult;
use crate::pipeline::PipelineContext;
use crate::state::AppState;

use libnetrunner::parser::ParseResult;
use tokio::task::JoinHandle;

use super::parser::DefaultParser;
use crate::crawler::archive;

/// processes the cache for a lens. The cache is streamed in from the provided path
/// and processed. After the process is complete the cache is deleted
pub async fn process_update_warc(state: AppState, cache_path: PathBuf) {
    let records = archive::read_warc(&cache_path);
    match records {
        Ok(mut record_iter) => {
            let mut record_list: Vec<JoinHandle<Option<CrawlResult>>> = Vec::new();
            for archive_record in record_iter.by_ref().flatten() {
                let result = CollectionResult {
                    content: CrawlResult {
                        content: Some(archive_record.content),
                        url: archive_record.url.clone(),
                        open_url: Some(archive_record.url),
                        ..Default::default()
                    },
                };
                let new_state = state.clone();
                let parser = DefaultParser::new();
                record_list.push(tokio::spawn(async move {
                    let mut context = PipelineContext::new("Cache Pipeline", new_state.clone());

                    let parse_result = parser.parse(&mut context, &result.content).await;

                    match parse_result {
                        Ok(parse_result) => {
                            let crawl_result = parse_result.content;
                            Some(crawl_result)
                        }
                        _ => Option::None,
                    }
                }));

                if record_list.len() >= 500 {
                    let mut results: Vec<CrawlResult> = Vec::new();
                    for task in record_list {
                        if let Ok(Some(result)) = task.await {
                            results.push(result);
                        }
                    }
                    // process_records(&state, &mut results).await;
                    record_list = Vec::new();
                }
            }

            if !record_list.is_empty() {
                let mut results: Vec<CrawlResult> = Vec::new();
                for task in record_list {
                    if let Ok(Some(result)) = task.await {
                        results.push(result);
                    }
                }
                // process_records(&state, &mut results).await;
            }
        }
        Err(error) => {
            log::error!("Got an error reading archive {:?}", error);
        }
    }

    // attempt to remove processed cache file
    let _ = cache::delete_cache(&cache_path);
}

/// processes the cache for a lens. The cache is streamed in from the provided path
/// and processed. After the process is complete the cache is deleted
pub async fn process_update(state: AppState, lens: String, cache_path: PathBuf) {
    let now = Instant::now();
    let records = archive::read_parsed(&cache_path);
    if let Ok(mut record_iter) = records {
        let mut record_list: Vec<ParseResult> = Vec::new();
        for record in record_iter.by_ref() {
            record_list.push(record);
            if record_list.len() >= 5000 {
                documents::process_records(&state, &lens, &mut record_list).await;
                record_list = Vec::new();
            }
        }

        if !record_list.is_empty() {
            documents::process_records(&state, &lens, &mut record_list).await;
        }
    }

    // attempt to remove processed cache file
    let _ = cache::delete_cache(&cache_path);
    log::debug!("Processing Cache Took: {:?}", now.elapsed().as_millis())
<<<<<<< HEAD
}

// Process a list of crawl results. The following steps will be taken:
// 1. Find all urls that already have been processed in the database
// 2. Remove any documents that already exist from the index
// 3. Add all new results to the index
// 4. Insert all new documents to the indexed document database
async fn process_records(state: &AppState, lens: &str, results: &mut Vec<ParseResult>) {
    // get a list of all urls
    let parsed_urls = results
        .iter()
        .map(|val| val.canonical_url.clone().unwrap_or_default())
        .collect::<Vec<String>>();

    // find all documents that already exist with that url
    let existing: Vec<indexed_document::Model> = indexed_document::Entity::find()
        .filter(indexed_document::Column::Url.is_in(parsed_urls))
        .all(&state.db)
        .await
        .unwrap_or_default();

    // build a hash map of Url to the doc id
    let mut id_map = HashMap::new();
    for model in &existing {
        let _ = id_map.insert(model.url.to_string(), model.doc_id.clone());
    }

    // build a list of doc ids to delete from the index
    let doc_id_list = id_map
        .values()
        .into_iter()
        .map(|x| x.to_owned())
        .collect::<Vec<String>>();

    let _ = Searcher::delete_many_by_id(state, &doc_id_list, false).await;
    let _ = Searcher::save(state).await;

    // Access tag for this lens and build id list
    let tag = tag::get_or_create(&state.db, TagType::Lens, lens).await;
    let tag_list = match tag {
        Ok(model) => Some(vec![model.id]),
        Err(error) => {
            log::error!("Error accessing tag for lens {:?}", error);
            None
        }
    };

    let transaction_rslt = state.db.begin().await;
    match transaction_rslt {
        Ok(transaction) => {
            let mut updates = Vec::new();
            let mut added_docs = Vec::new();
            for crawl_result in results {
                let canonical_url = crawl_result.canonical_url.clone();
                match canonical_url {
                    Some(canonical_url_str) => {
                        let url_rslt = Url::parse(canonical_url_str.as_str());
                        match url_rslt {
                            Ok(url) => {
                                let url_host = url.host_str().unwrap_or("");
                                // Add document to index
                                let doc_id: Option<String> = {
                                    if let Ok(mut index_writer) = state.index.writer.lock() {
                                        match Searcher::upsert_document(
                                            &mut index_writer,
                                            DocumentUpdate {
                                                doc_id: id_map.get(&canonical_url_str).cloned(),
                                                title: &crawl_result
                                                    .title
                                                    .clone()
                                                    .unwrap_or_default(),
                                                description: &crawl_result.description.clone(),
                                                domain: url_host,
                                                url: url.as_str(),
                                                content: &crawl_result.content,
                                                tags: &tag_list,
                                            },
                                        ) {
                                            Ok(new_doc_id) => Some(new_doc_id),
                                            _ => None,
                                        }
                                    } else {
                                        None
                                    }
                                };

                                if let Some(new_id) = doc_id {
                                    if !id_map.contains_key(&new_id) {
                                        added_docs.push(url.to_string());
                                        let update = indexed_document::ActiveModel {
                                            domain: Set(url_host.to_string()),
                                            url: Set(url.to_string()),
                                            open_url: Set(Some(url.to_string())),
                                            doc_id: Set(new_id),
                                            ..Default::default()
                                        };

                                        updates.push(update);
                                    }
                                }
                            }
                            Err(error) => log::error!(
                                "Error processing url: {:?} error: {:?}",
                                canonical_url_str,
                                error
                            ),
                        }
                    }
                    None => log::error!(
                        "None url is not value for content {:?}",
                        crawl_result.content.truncate(80)
                    ),
                }
            }

            let doc_insert = indexed_document::Entity::insert_many(updates)
                .on_conflict(
                    entities::sea_orm::sea_query::OnConflict::columns(vec![
                        indexed_document::Column::Url,
                    ])
                    .do_nothing()
                    .to_owned(),
                )
                .exec(&transaction)
                .await;

            if let Err(error) = doc_insert {
                log::error!("Docs failed to insert {:?}", error);
            }

            let commit = transaction.commit().await;
            match commit {
                Ok(_) => {
                    if let Ok(mut writer) = state.index.writer.lock() {
                        let _ = writer.commit();
                    }

                    let added_entries: Vec<indexed_document::Model> =
                        indexed_document::Entity::find()
                            .filter(indexed_document::Column::Url.is_in(added_docs))
                            .all(&state.db)
                            .await
                            .unwrap_or_default();

                    if !added_entries.is_empty() {
                        let result = indexed_document::insert_tags_many(
                            &added_entries,
                            &state.db,
                            &[(TagType::Lens, lens.to_string())],
                        )
                        .await;
                        if let Err(error) = result {
                            log::error!("Error inserting tags {:?}", error);
                        }
                    }
                }
                Err(error) => {
                    log::error!("Failed to commit transaction {:?}", error);
                }
            }
        }
        Err(err) => log::error!("Transaction failed {:?}", err),
    }
=======
>>>>>>> bd5085c0
}<|MERGE_RESOLUTION|>--- conflicted
+++ resolved
@@ -99,170 +99,4 @@
     // attempt to remove processed cache file
     let _ = cache::delete_cache(&cache_path);
     log::debug!("Processing Cache Took: {:?}", now.elapsed().as_millis())
-<<<<<<< HEAD
-}
-
-// Process a list of crawl results. The following steps will be taken:
-// 1. Find all urls that already have been processed in the database
-// 2. Remove any documents that already exist from the index
-// 3. Add all new results to the index
-// 4. Insert all new documents to the indexed document database
-async fn process_records(state: &AppState, lens: &str, results: &mut Vec<ParseResult>) {
-    // get a list of all urls
-    let parsed_urls = results
-        .iter()
-        .map(|val| val.canonical_url.clone().unwrap_or_default())
-        .collect::<Vec<String>>();
-
-    // find all documents that already exist with that url
-    let existing: Vec<indexed_document::Model> = indexed_document::Entity::find()
-        .filter(indexed_document::Column::Url.is_in(parsed_urls))
-        .all(&state.db)
-        .await
-        .unwrap_or_default();
-
-    // build a hash map of Url to the doc id
-    let mut id_map = HashMap::new();
-    for model in &existing {
-        let _ = id_map.insert(model.url.to_string(), model.doc_id.clone());
-    }
-
-    // build a list of doc ids to delete from the index
-    let doc_id_list = id_map
-        .values()
-        .into_iter()
-        .map(|x| x.to_owned())
-        .collect::<Vec<String>>();
-
-    let _ = Searcher::delete_many_by_id(state, &doc_id_list, false).await;
-    let _ = Searcher::save(state).await;
-
-    // Access tag for this lens and build id list
-    let tag = tag::get_or_create(&state.db, TagType::Lens, lens).await;
-    let tag_list = match tag {
-        Ok(model) => Some(vec![model.id]),
-        Err(error) => {
-            log::error!("Error accessing tag for lens {:?}", error);
-            None
-        }
-    };
-
-    let transaction_rslt = state.db.begin().await;
-    match transaction_rslt {
-        Ok(transaction) => {
-            let mut updates = Vec::new();
-            let mut added_docs = Vec::new();
-            for crawl_result in results {
-                let canonical_url = crawl_result.canonical_url.clone();
-                match canonical_url {
-                    Some(canonical_url_str) => {
-                        let url_rslt = Url::parse(canonical_url_str.as_str());
-                        match url_rslt {
-                            Ok(url) => {
-                                let url_host = url.host_str().unwrap_or("");
-                                // Add document to index
-                                let doc_id: Option<String> = {
-                                    if let Ok(mut index_writer) = state.index.writer.lock() {
-                                        match Searcher::upsert_document(
-                                            &mut index_writer,
-                                            DocumentUpdate {
-                                                doc_id: id_map.get(&canonical_url_str).cloned(),
-                                                title: &crawl_result
-                                                    .title
-                                                    .clone()
-                                                    .unwrap_or_default(),
-                                                description: &crawl_result.description.clone(),
-                                                domain: url_host,
-                                                url: url.as_str(),
-                                                content: &crawl_result.content,
-                                                tags: &tag_list,
-                                            },
-                                        ) {
-                                            Ok(new_doc_id) => Some(new_doc_id),
-                                            _ => None,
-                                        }
-                                    } else {
-                                        None
-                                    }
-                                };
-
-                                if let Some(new_id) = doc_id {
-                                    if !id_map.contains_key(&new_id) {
-                                        added_docs.push(url.to_string());
-                                        let update = indexed_document::ActiveModel {
-                                            domain: Set(url_host.to_string()),
-                                            url: Set(url.to_string()),
-                                            open_url: Set(Some(url.to_string())),
-                                            doc_id: Set(new_id),
-                                            ..Default::default()
-                                        };
-
-                                        updates.push(update);
-                                    }
-                                }
-                            }
-                            Err(error) => log::error!(
-                                "Error processing url: {:?} error: {:?}",
-                                canonical_url_str,
-                                error
-                            ),
-                        }
-                    }
-                    None => log::error!(
-                        "None url is not value for content {:?}",
-                        crawl_result.content.truncate(80)
-                    ),
-                }
-            }
-
-            let doc_insert = indexed_document::Entity::insert_many(updates)
-                .on_conflict(
-                    entities::sea_orm::sea_query::OnConflict::columns(vec![
-                        indexed_document::Column::Url,
-                    ])
-                    .do_nothing()
-                    .to_owned(),
-                )
-                .exec(&transaction)
-                .await;
-
-            if let Err(error) = doc_insert {
-                log::error!("Docs failed to insert {:?}", error);
-            }
-
-            let commit = transaction.commit().await;
-            match commit {
-                Ok(_) => {
-                    if let Ok(mut writer) = state.index.writer.lock() {
-                        let _ = writer.commit();
-                    }
-
-                    let added_entries: Vec<indexed_document::Model> =
-                        indexed_document::Entity::find()
-                            .filter(indexed_document::Column::Url.is_in(added_docs))
-                            .all(&state.db)
-                            .await
-                            .unwrap_or_default();
-
-                    if !added_entries.is_empty() {
-                        let result = indexed_document::insert_tags_many(
-                            &added_entries,
-                            &state.db,
-                            &[(TagType::Lens, lens.to_string())],
-                        )
-                        .await;
-                        if let Err(error) = result {
-                            log::error!("Error inserting tags {:?}", error);
-                        }
-                    }
-                }
-                Err(error) => {
-                    log::error!("Failed to commit transaction {:?}", error);
-                }
-            }
-        }
-        Err(err) => log::error!("Transaction failed {:?}", err),
-    }
-=======
->>>>>>> bd5085c0
 }