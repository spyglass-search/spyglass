--- conflicted
+++ resolved
@@ -112,35 +112,18 @@
 // 3. Add all new results to the index
 // 4. Insert all new documents to the indexed document database
 async fn process_records(state: &AppState, lens: &str, results: &mut Vec<ParseResult>) {
-<<<<<<< HEAD
-    let now = Instant::now();
-    let parsed_ids = results
-=======
     // get a list of all urls
     let parsed_urls = results
->>>>>>> 098ed31a
         .iter()
         .map(|val| val.canonical_url.clone().unwrap_or_default())
         .collect::<Vec<String>>();
 
-<<<<<<< HEAD
-    let existing: Vec<indexed_document::Model> = indexed_document::Entity::find()
-        .filter(indexed_document::Column::Url.is_in(parsed_ids))
-        .all(&state.db)
-        .await
-        .unwrap_or_default();
-
-    log::error!("Took {:?} to find urls", now.elapsed().as_millis());
-    let now = Instant::now();
-    let mut id_map = HashMap::new();
-=======
     // find all documents that already exist with that url
     let existing: Vec<indexed_document::Model> = indexed_document::Entity::find()
         .filter(indexed_document::Column::Url.is_in(parsed_urls))
         .all(&state.db)
         .await
         .unwrap_or_default();
->>>>>>> 098ed31a
 
     // build a hash map of Url to the doc id
     let mut id_map = HashMap::new();
@@ -154,13 +137,6 @@
         .collect::<Vec<&str>>();
     let _ = Searcher::delete_many_by_id(state, &doc_id_list, false).await;
 
-<<<<<<< HEAD
-    log::error!(
-        "Took {:?} delete before save save",
-        now.elapsed().as_millis()
-    );
-    let now = Instant::now();
-=======
     // build a list of doc ids to delete from the index
     let doc_id_list = id_map
         .values()
@@ -169,7 +145,6 @@
         .collect::<Vec<&str>>();
 
     let _ = Searcher::delete_many_by_id(state, &doc_id_list, false).await;
->>>>>>> 098ed31a
     let _ = Searcher::save(state).await;
     log::error!("Took {:?} to save delete", now.elapsed().as_millis());
     let now = Instant::now();
@@ -192,15 +167,6 @@
             let mut updates = Vec::new();
             let mut added_docs = Vec::new();
             for crawl_result in results {
-<<<<<<< HEAD
-                let canonical_url = &crawl_result.canonical_url.clone();
-                match canonical_url {
-                    Some(url_str) => {
-                        let url_rslt = Url::parse(url_str);
-                        match url_rslt {
-                            Ok(url) => {
-                                let url_host = url.host_str().expect("Invalid URL host");
-=======
                 let canonical_url = crawl_result.canonical_url.clone();
                 match canonical_url {
                     Some(canonical_url_str) => {
@@ -208,26 +174,17 @@
                         match url_rslt {
                             Ok(url) => {
                                 let url_host = url.host_str().unwrap_or("");
->>>>>>> 098ed31a
                                 // Add document to index
                                 let doc_id: Option<String> = {
                                     if let Ok(mut index_writer) = state.index.writer.lock() {
                                         match Searcher::upsert_document(
                                             &mut index_writer,
-<<<<<<< HEAD
-                                            id_map.get(url.as_str()).cloned(),
-=======
                                             id_map.get(&canonical_url_str).cloned(),
->>>>>>> 098ed31a
                                             &crawl_result.title.clone().unwrap_or_default(),
                                             &crawl_result.description.clone(),
                                             url_host,
                                             url.as_str(),
                                             &crawl_result.content,
-<<<<<<< HEAD
-                                            &tag_list,
-=======
->>>>>>> 098ed31a
                                         ) {
                                             Ok(new_doc_id) => Some(new_doc_id),
                                             _ => None,
@@ -252,25 +209,12 @@
                                     }
                                 }
                             }
-<<<<<<< HEAD
-                            Err(error) => {
-                                log::error!("Error processing {:?} {:?}", canonical_url, error);
-                            }
-                        };
-                    }
-                    None => {
-                        log::error!(
-                            "None is an invalid url for entry with content {:?}",
-                            crawl_result.content.truncate(80)
-                        );
-=======
                             Err(error) => log::error!(
                                 "Error processing url: {:?} error: {:?}",
                                 canonical_url_str,
                                 error
                             ),
                         }
->>>>>>> 098ed31a
                     }
                     None => log::error!(
                         "None url is not value for content {:?}",
