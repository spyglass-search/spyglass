--- conflicted
+++ resolved
@@ -10,12 +10,8 @@
 use tauri::State;
 use tauri::{ClipboardManager, Manager};
 
-<<<<<<< HEAD
-use crate::window::{show_ask_clippy, show_discover_window};
-=======
 use crate::constants::TabLocation;
-use crate::window::navigate_to_tab;
->>>>>>> 5f853631
+use crate::window::{navigate_to_tab, show_ask_clippy};
 use crate::PauseState;
 use crate::{open_folder, rpc, window};
 use shared::config::{Config, UserSettings};
@@ -475,10 +471,7 @@
         tokio::time::sleep(tokio::time::Duration::from_millis(256)).await;
         let _ = window.emit(
             ClientEvent::SendToAskClippy.as_ref(),
-            SendToAskClippyPayload {
-                question,
-                docs,
-            },
+            SendToAskClippyPayload { question, docs },
         );
     });
 
