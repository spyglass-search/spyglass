--- conflicted
+++ resolved
@@ -347,21 +347,14 @@
     toggle_file_indexer: bool,
 ) -> Result<(), String> {
     let plugin_name = "local-file-importer";
-<<<<<<< HEAD
-=======
     let mut current_settings = config.user_settings.clone();
     current_settings.run_wizard = true;
 
->>>>>>> 4e1ea710
     // Only do this is we're enabling the plugin.
     if toggle_file_indexer {
         let field = "FOLDERS_LIST";
 
         // TODO: Make this waaaay less involved to get & update a single field.
-<<<<<<< HEAD
-        let mut current_settings = config.user_settings.clone();
-=======
->>>>>>> 4e1ea710
         let plugin_configs = config.load_plugin_config();
         // Load the plugin configuration, grab the default paths & add to the plugin config.
         let to_update = current_settings
@@ -391,34 +384,21 @@
                     if let Ok(val) = field_opts.form_type.validate(&paths) {
                         log::debug!("Updating {}.{} w/ {}", plugin_name, field, val);
                         to_update.insert(field.into(), val);
-<<<<<<< HEAD
-                        let _ = config.save_user_settings(&current_settings);
                     }
                 }
             }
         }
     }
 
-=======
-                    }
-                }
-            }
-        }
-    }
-
     // Save any updated settings based on onboarding flow.
     let _ = config.save_user_settings(&current_settings);
->>>>>>> 4e1ea710
     // Turn on/off the plugin based on the user prefs.
     let _ = toggle_plugin(win.clone(), plugin_name, toggle_file_indexer).await;
 
     // close wizard window
     if let Some(window) = win.get_window(crate::constants::WIZARD_WIN_NAME) {
         let _ = window.close();
-<<<<<<< HEAD
-=======
         show_discover_window(&window.app_handle());
->>>>>>> 4e1ea710
     }
 
     Ok(())
