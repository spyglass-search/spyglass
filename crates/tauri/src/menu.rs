--- conflicted
+++ resolved
@@ -1,14 +1,8 @@
-
 use shared::config::Config;
 use strum_macros::{Display, EnumString};
 use tauri::{
-<<<<<<< HEAD
-    utils::assets::EmbeddedAssets, Context, CustomMenuItem, Menu,
-    SystemTrayMenu, SystemTrayMenuItem, SystemTraySubmenu,
-=======
     utils::assets::EmbeddedAssets, Context, CustomMenuItem, Menu, SystemTrayMenu,
     SystemTrayMenuItem, SystemTraySubmenu,
->>>>>>> 0092cf84
 };
 #[cfg(not(target_os = "linux"))]
 use tauri::{MenuItem, Submenu};
